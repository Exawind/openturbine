--- conflicted
+++ resolved
@@ -39,8 +39,6 @@
  */
 
 /**
-<<<<<<< HEAD
-=======
  * @brief Struct for error handling settings
  *
  * @details This struct holds the error handling settings for the AeroDynInflow library wrapper. It
@@ -144,7 +142,6 @@
 };
 
 /**
->>>>>>> 54ce3c72
  * @brief Converts a 7-element array of position and quaternion to separate position and orientation
  * arrays
  * @param data Input array: [x, y, z, qw, qx, qy, qz]
@@ -168,123 +165,6 @@
 }
 
 /**
-<<<<<<< HEAD
- * @brief Struct to hold the motion data of any structural mesh component
- *
- * @details This struct holds the motion data (i.e. position, orientation,
- * velocity, and acceleration) of the structural mesh, which can be the hub, nacelle, root, or
- * mesh points/nodes.
- */
-struct MeshData {
-    int n_mesh_points;
-    std::vector<std::array<float, 3>> position;
-    std::vector<std::array<double, 9>> orientation;
-    std::vector<std::array<float, 6>> velocity;
-    std::vector<std::array<float, 6>> acceleration;
-    std::vector<std::array<float, 6>> loads;
-
-    /// Default constructor
-    MeshData() = default;
-
-    /// Constructor to initialize all data based on provided inputs
-    MeshData(size_t n_nodes)
-        : n_mesh_points(static_cast<int>(n_nodes)),
-          position(std::vector<std::array<float, 3>>(n_nodes, {0., 0., 0.})),
-          orientation(
-              std::vector<std::array<double, 9>>(n_nodes, {0., 0., 0., 0., 0., 0., 0., 0., 0.})
-          ),
-          velocity(std::vector<std::array<float, 6>>(n_nodes, {0., 0., 0., 0., 0., 0.})),
-          acceleration(std::vector<std::array<float, 6>>(n_nodes, {0., 0., 0., 0., 0., 0.})),
-          loads(std::vector<std::array<float, 6>>(n_nodes, {0., 0., 0., 0., 0., 0.})) {}
-};
-
-struct TurbineConfig {
-    struct BladeConfig {
-        Array_7 root_initial_pos;
-        std::vector<Array_7> node_initial_pos;
-    };
-    std::array<float, 3> reference_pos{0., 0., 0.};
-    Array_7 hub_initial_pos;
-    Array_7 nacelle_initial_pos;
-    std::vector<BladeConfig> blades;
-    bool is_horizontal_axis{true};
-};
-
-struct TurbineData {
-    int32_t n_blades;
-    MeshData hub;
-    MeshData nacelle;
-    MeshData blade_roots;
-    MeshData blade_nodes;
-    std::vector<int32_t> blade_nodes_to_blade_num;
-    std::vector<std::vector<size_t>> blade_node_index;
-
-    TurbineData(const TurbineConfig& tc)
-        : n_blades(static_cast<int32_t>(tc.blades.size())),
-          hub(1),
-          nacelle(1),
-          blade_roots(tc.blades.size()),
-          blade_nodes(std::accumulate(
-              tc.blades.begin(), tc.blades.end(), 0U,
-              [](size_t sum, const TurbineConfig::BladeConfig& bc) {
-                  return sum + bc.node_initial_pos.size();
-              }
-          )),
-          blade_node_index(std::vector<std::vector<size_t>>(tc.blades.size(), std::vector<size_t>{})
-          ) {
-        SetPositionAndOrientation(tc.hub_initial_pos, hub.position[0], hub.orientation[0]);
-        SetPositionAndOrientation(
-            tc.nacelle_initial_pos, nacelle.position[0], nacelle.orientation[0]
-        );
-
-        size_t i_blade{0};
-        size_t i_node{0};
-        for (const auto& bc : tc.blades) {
-            SetPositionAndOrientation(
-                bc.root_initial_pos, blade_roots.position[i_blade], blade_roots.orientation[i_blade]
-            );
-            for (const auto& bn : bc.node_initial_pos) {
-                SetPositionAndOrientation(
-                    bn, blade_nodes.position[i_node], blade_nodes.orientation[i_node]
-                );
-                blade_node_index.back().emplace_back(i_node);
-                blade_nodes_to_blade_num.emplace_back(static_cast<int>(i_blade + 1));
-                ++i_node;
-            }
-            ++i_blade;
-        }
-    }
-};
-
-/**
- * @brief Struct for error handling settings
- *
- * @details This struct holds the error handling settings for the AeroDynInflow library wrapper. It
- * includes an error level enum, a maximum error message length, and methods for checking and
- * handling errors.
- */
-struct ErrorHandling {
-    /// Error levels used in InflowWind
-    enum class ErrorLevel {
-        kNone = 0,
-        kInfo = 1,
-        kWarning = 2,
-        kSevereError = 3,
-        kFatalError = 4
-    };
-
-    static constexpr size_t kErrorMessagesLength{1025U};  //< Max error message length
-    int abort_error_level{
-        static_cast<int>(ErrorLevel::kFatalError)  //< Error level at which to abort
-    };
-    int error_status{0};                                     //< Error status
-    std::array<char, kErrorMessagesLength> error_message{};  //< Error message buffer
-
-    /// Checks for errors and throws an exception if found
-    void CheckError() const {
-        if (error_status != 0) {
-            throw std::runtime_error(error_message.data());
-=======
  * @brief Struct to hold the motion + loads data of any structural mesh component
  *
  * @details This struct holds the motion data (i.e. position, orientation,
@@ -407,25 +287,8 @@
 
         if (blade_roots.n_mesh_points != n_blades) {
             throw std::runtime_error("Number of blade roots does not match number of blades.");
->>>>>>> 54ce3c72
-        }
-
-<<<<<<< HEAD
-/// Struct to hold the properties of the working fluid (air)
-struct FluidProperties {
-    float density{1.225f};                 //< Air density (kg/m^3)
-    float kinematic_viscosity{1.464E-5f};  //< Kinematic viscosity (m^2/s)
-    float sound_speed{335.f};              //< Speed of sound in the working fluid (m/s)
-    float vapor_pressure{1700.f};          //< Vapor pressure of the working fluid (Pa)
-};
-
-/// Struct to hold the environmental conditions
-struct EnvironmentalConditions {
-    float gravity{9.80665f};       //< Gravitational acceleration (m/s^2)
-    float atm_pressure{103500.f};  //< Atmospheric pressure (Pa)
-    float water_depth{0.f};        //< Water depth (m)
-    float msl_offset{0.f};         //< Mean sea level to still water level offset (m)
-=======
+        }
+
         if (blade_nodes_to_blade_num_mapping.size() !=
             static_cast<size_t>(blade_nodes.n_mesh_points)) {
             throw std::runtime_error("Blade node to blade number mapping size mismatch.");
@@ -527,7 +390,6 @@
             ++i_blade;
         }
     }
->>>>>>> 54ce3c72
 };
 
 /**
@@ -549,17 +411,10 @@
     static constexpr size_t kDefaultStringLength{1025};  //< Max length for output filenames
 
     // Input file handling
-<<<<<<< HEAD
-    std::string aerodyn_input;
-    bool aerodyn_input_is_path{true};
-    std::string inflowwind_input;
-    bool inflowwind_input_is_path{true};
-=======
     bool is_aerodyn_input_path{true};     //< Input file passed for AeroDyn module?
     bool is_inflowwind_input_path{true};  //< Input file passed for InflowWind module?
     std::string aerodyn_input;            //< Path to AeroDyn input file
     std::string inflowwind_input;         //< Path to InflowWind input file
->>>>>>> 54ce3c72
 
     // Interpolation order (must be either 1: linear, or 2: quadratic)
     int interpolation_order{1};  //< Interpolation order - linear by default
@@ -571,13 +426,9 @@
     int n_time_steps{0};            //< Number of time steps
 
     // Flags
-<<<<<<< HEAD
-    int store_HH_wind_speed{1};  //< Flag to store HH wind speed
-=======
     bool store_HH_wind_speed{true};  //< Flag to store HH wind speed
     bool transpose_DCM{true};        //< Flag to transpose the direction cosine matrix
     int debug_level{static_cast<int>(DebugLevel::kNone)};  //< Debug level (0-4)
->>>>>>> 54ce3c72
 
     // Outputs
     int output_format{1};                               //< File format for writing outputs
@@ -621,66 +472,6 @@
  * @note This class manages the lifecycle of the ADI library, ensuring proper initialization
  * and cleanup.
  */
-<<<<<<< HEAD
-struct AeroDynInflowLibrary {
-    enum class DebugLevel {
-        None = 0,
-        Basic = 1,
-        Low = 2,
-        Medium = 3,
-        Max = 4,
-    };
-
-    util::dylib lib;
-    ErrorHandling error_handling;            //< Error handling settings
-    FluidProperties air;                     //< Properties of the working fluid (air)
-    EnvironmentalConditions env_conditions;  //< Environmental conditions
-    SimulationControls sim_controls;         //< Simulation control settings
-    VTKSettings vtk_settings;                //< VTK output settings
-
-    std::vector<TurbineData> turbines;
-
-    /// Constructor to initialize AeroDyn Inflow library with default settings and optional path
-    AeroDynInflowLibrary(
-        std::string shared_lib_path = "", SimulationControls sc = SimulationControls{},
-        VTKSettings vtk = VTKSettings{}
-    )
-        : lib(shared_lib_path, util::dylib::no_filename_decorations),
-          sim_controls(sc),
-          vtk_settings(vtk) {}
-
-    /// Wrapper for ADI_C_PreInit routine to initialize AeroDyn Inflow library
-    void Initialize(
-        std::vector<TurbineConfig> turbine_configs, DebugLevel debug_level = DebugLevel::None,
-        bool transpose_dcm = false
-    ) {
-        //----------------------------------------------------------------------
-        // ADI_C_PreInit
-        //----------------------------------------------------------------------
-
-        auto ADI_C_PreInit =
-            this->lib.get_function<void(int*, int*, int*, int*, char*)>("ADI_C_PreInit");
-
-        int32_t debug_level_int{static_cast<int>(debug_level)};
-        int32_t transpose_dcm_int{transpose_dcm ? 1 : 0};
-        int32_t n_turbines{static_cast<int32_t>(turbine_configs.size())};
-
-        ADI_C_PreInit(
-            &n_turbines,                         // input: Number of turbines
-            &transpose_dcm_int,                  // input: Transpose DCM?
-            &debug_level_int,                    // input: Debug level
-            &error_handling.error_status,        // output: Error status
-            error_handling.error_message.data()  // output: Error message
-        );
-
-        error_handling.CheckError();
-
-        //----------------------------------------------------------------------
-        // ADI_C_SetupRotor
-        //----------------------------------------------------------------------
-
-        auto ADI_C_SetupRotor = this->lib.get_function<
-=======
 class AeroDynInflowLibrary {
 public:
     /**
@@ -773,28 +564,10 @@
      */
     void SetupRotors(const std::vector<TurbineConfig>& turbine_configs) {
         auto ADI_C_SetupRotor = lib_.get_function<
->>>>>>> 54ce3c72
             void(int*, int*, const float*, float*, double*, float*, double*, int*, float*, double*, int*, float*, double*, int*, int*, char*)>(
             "ADI_C_SetupRotor"
         );
 
-<<<<<<< HEAD
-        int32_t turbine_number{0};
-
-        // Loop through turbine configurations
-        for (const auto& tc : turbine_configs) {
-            // Turbine number (1 is first turbine)
-            ++turbine_number;
-
-            // Get is HAWT as integer
-            int32_t is_horizontal_axis{tc.is_horizontal_axis ? 1 : 0};
-
-            // Create new turbine data
-            turbines.emplace_back(TurbineData(tc));
-
-            // Get data
-            auto& td = turbines.back();
-=======
         // Loop through turbine configurations
         int32_t turbine_number{0};
         for (const auto& tc : turbine_configs) {
@@ -811,18 +584,12 @@
             // Note: TurbineData and MeshData are validated during construction
             turbines_.emplace_back(TurbineData(tc));
             auto& td = turbines_.back();
->>>>>>> 54ce3c72
 
             // Call setup rotor for each turbine
             ADI_C_SetupRotor(
                 &turbine_number,                            // input: current turbine number
-<<<<<<< HEAD
-                &is_horizontal_axis,                        // input: 1: HAWT, 0: VAWT or cross-flow
-                tc.reference_pos.data(),                    // input: turbine reference position
-=======
                 &is_horizontal_axis_int,                    // input: 1: HAWT, 0: VAWT or cross-flow
                 tc.reference_position.data(),               // input: turbine reference position
->>>>>>> 54ce3c72
                 td.hub.position.data()->data(),             // input: initial hub position
                 td.hub.orientation.data()->data(),          // input: initial hub orientation
                 td.nacelle.position.data()->data(),         // input: initial nacelle position
@@ -833,22 +600,6 @@
                 &td.blade_nodes.n_mesh_points,              // input: number of mesh points
                 td.blade_nodes.position.data()->data(),     // input: initial node positions
                 td.blade_nodes.orientation.data()->data(),  // input: initial node orientation
-<<<<<<< HEAD
-                td.blade_nodes_to_blade_num.data(),  // input: blade node to blade number mapping
-                &error_handling.error_status,        // output: Error status
-                error_handling.error_message.data()  // output: Error message buffer
-            );
-
-            error_handling.CheckError();
-        }
-
-        //----------------------------------------------------------------------
-        // ADI_C_Init
-        //----------------------------------------------------------------------
-
-        auto ADI_C_Init =
-            this->lib.get_function<
-=======
                 td.blade_nodes_to_blade_num_mapping.data(
                 ),                                    // input: blade node to blade number mapping
                 &error_handling_.error_status,        // output: Error status
@@ -865,7 +616,6 @@
     void FinalizeInitialization() {
         auto ADI_C_Init =
             lib_.get_function<
->>>>>>> 54ce3c72
                 void(int*, char**, int*, int*, char**, int*, const char*, float*, float*, float*, float*, float*, float*, float*, float*, int*, double*, double*, int*, int*, int*, float*, float*, int*, double*, int*, char*, char*, int*, char*)>(
                 "ADI_C_Init"
             );
@@ -878,50 +628,6 @@
         int32_t store_HH_wind_speed_int = sim_controls_.store_HH_wind_speed ? 1 : 0;
         int32_t write_vtk_int = vtk_settings_.write_vtk ? 1 : 0;
 
-<<<<<<< HEAD
-        // Primary input files will be passed as a single string joined by C_NULL_CHAR i.e. '\0'
-
-        char* aerodyn_input_pointer{this->sim_controls.aerodyn_input.data()};
-        int32_t aerodyn_input_is_passed = this->sim_controls.aerodyn_input_is_path ? 0 : 1;
-        int32_t aerodyn_input_length = static_cast<int32_t>(this->sim_controls.aerodyn_input.size());
-
-        char* inflowwind_input_pointer{this->sim_controls.inflowwind_input.data()};
-        int32_t inflowwind_input_is_passed = this->sim_controls.inflowwind_input_is_path ? 0 : 1;
-        int32_t inflowwind_input_length =
-            static_cast<int32_t>(this->sim_controls.inflowwind_input.size());
-
-        ADI_C_Init(
-            &aerodyn_input_is_passed,               // input: AD input is passed
-            &aerodyn_input_pointer,                 // input: AD input file as string
-            &aerodyn_input_length,                  // input: AD input file string length
-            &inflowwind_input_is_passed,            // input: IfW input is passed
-            &inflowwind_input_pointer,              // input: IfW input file as string
-            &inflowwind_input_length,               // input: IfW input file string length
-            sim_controls.output_root_name.c_str(),  // input: rootname for ADI file writing
-            &env_conditions.gravity,                // input: gravity
-            &air.density,                           // input: air density
-            &air.kinematic_viscosity,               // input: kinematic viscosity
-            &air.sound_speed,                       // input: speed of sound
-            &env_conditions.atm_pressure,           // input: atmospheric pressure
-            &air.vapor_pressure,                    // input: vapor pressure
-            &env_conditions.water_depth,            // input: water depth
-            &env_conditions.msl_offset,             // input: MSL to SWL offset
-            &sim_controls.interpolation_order,      // input: interpolation order
-            &sim_controls.time_step,                // input: time step
-            &sim_controls.max_time,                 // input: maximum simulation time
-            &sim_controls.store_HH_wind_speed,      // input: store HH wind speed
-            &vtk_settings.write_vtk,                // input: write VTK output
-            &vtk_settings.vtk_type,                 // input: VTK output type
-            vtk_nacelle_dim_flat.data(),            // input: VTK nacelle dimensions
-            &vtk_settings.vtk_hub_radius,           // input: VTK hub radius
-            &sim_controls.output_format,            // input: output format
-            &sim_controls.output_time_step,         // input: output time step
-            &sim_controls.n_channels,               // output: number of channels
-            sim_controls.channel_names_c.data(),    // output: output channel names
-            sim_controls.channel_units_c.data(),    // output: output channel units
-            &error_handling.error_status,           // output: error status
-            error_handling.error_message.data()     // output: error message buffer
-=======
         // Primary input file will be passed as path to the file
         char* aerodyn_input_pointer{sim_controls_.aerodyn_input.data()};
         int32_t aerodyn_input_length = static_cast<int32_t>(sim_controls_.aerodyn_input.size());
@@ -961,24 +667,12 @@
             sim_controls_.channel_units_c.data(),         // output: output channel units
             &error_handling_.error_status,                // output: error status
             error_handling_.error_message.data()          // output: error message buffer
->>>>>>> 54ce3c72
         );
 
         error_handling_.CheckError();
         is_initialized_ = true;
     }
 
-<<<<<<< HEAD
-    // Wrapper for ADI_C_SetRotorMotion routine to set rotor motion i.e. motion of the hub,
-    // nacelle, root, and mesh points from the structural mesh
-    void SetRotorMotion() {
-        auto ADI_C_SetRotorMotion = this->lib.get_function<void(int*, const float*, const double*, const float*, const float*, const float*, const double*, const float*, const float*, const float*, const double*, const float*, const float*, const int*, const float*, const double*, const float*, const float*, int*, char*)>(
-            "ADI_C_SetRotorMotion"
-        );
-
-        int32_t turbine_number{0};
-        for (const auto& td : this->turbines) {
-=======
     /**
      * @brief Set up the rotor motion for the current simulation step
      *
@@ -998,7 +692,6 @@
         int32_t turbine_number{0};
         for (const auto& td : turbines_) {
             // Turbine number is 1 indexed i.e. 1, 2, 3, ...
->>>>>>> 54ce3c72
             ++turbine_number;
             ADI_C_SetRotorMotion(
                 &turbine_number,                             // input: current turbine number
@@ -1019,23 +712,6 @@
                 td.blade_nodes.orientation.data()->data(),   // input: mesh orientations
                 td.blade_nodes.velocity.data()->data(),      // input: mesh velocities
                 td.blade_nodes.acceleration.data()->data(),  // input: mesh accelerations
-<<<<<<< HEAD
-                &error_handling.error_status,                // output: error status
-                error_handling.error_message.data()          // output: error message buffer
-            );
-
-            error_handling.CheckError();
-        }
-    }
-
-    // Wrapper for ADI_C_GetRotorLoads routine to get aerodynamic loads on the rotor
-    void GetRotorAerodynamicLoads() {
-        auto ADI_C_GetRotorLoads =
-            this->lib.get_function<void(int*, int*, float*, int*, char*)>("ADI_C_GetRotorLoads");
-
-        int32_t turbine_number{0};
-        for (auto& td : this->turbines) {
-=======
                 &error_handling_.error_status,               // output: error status
                 error_handling_.error_message.data()         // output: error message buffer
             );
@@ -1058,26 +734,17 @@
         int32_t turbine_number{0};
         for (auto& td : turbines_) {
             // Turbine number is 1 indexed i.e. 1, 2, 3, ...
->>>>>>> 54ce3c72
             ++turbine_number;
 
             ADI_C_GetRotorLoads(
                 &turbine_number,                      // input: current turbine number
                 &td.blade_nodes.n_mesh_points,        // input: number of mesh points
                 td.blade_nodes.loads.data()->data(),  // output: mesh force/moment array
-<<<<<<< HEAD
-                &error_handling.error_status,         // output: error status
-                error_handling.error_message.data()   // output: error message buffer
-            );
-
-            error_handling.CheckError();
-=======
                 &error_handling_.error_status,        // output: error status
                 error_handling_.error_message.data()  // output: error message buffer
             );
 
             error_handling_.CheckError();
->>>>>>> 54ce3c72
         }
     }
 
@@ -1151,8 +818,6 @@
         error_handling_.CheckError();
         is_initialized_ = false;
     }
-<<<<<<< HEAD
-=======
 
 private:
     bool is_initialized_{false};              //< Flag to check if the library is initialized
@@ -1163,7 +828,6 @@
     SimulationControls sim_controls_;         //< Simulation control settings
     VTKSettings vtk_settings_;                //< VTK output settings
     std::vector<TurbineData> turbines_;       //< Turbine data (1 per turbine)
->>>>>>> 54ce3c72
 };
 
 }  // namespace openturbine::util