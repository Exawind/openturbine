#include "src/gen_alpha_poc/utilities.h"

#include <cmath>

namespace openturbine::gen_alpha_solver {

double wrap_angle_to_pi(double angle) {
    double wrapped_angle = std::fmod(angle, 2. * kPi);

    // Check if the angle is close to PI or -PI to avoid numerical issues
    if (close_to(wrapped_angle, kPi)) {
        return kPi;
    }
    if (close_to(wrapped_angle, -kPi)) {
        return -kPi;
    }

    if (wrapped_angle > kPi) {
        wrapped_angle -= 2. * kPi;
    }
    if (wrapped_angle < -kPi) {
        wrapped_angle += 2. * kPi;
    }

    return wrapped_angle;
}

Kokkos::View<double*> create_identity_vector(size_t size) {
    auto vector = Kokkos::View<double*>("vector", size);

    Kokkos::parallel_for(
        size, KOKKOS_LAMBDA(size_t i) { vector(i) = 1.; }
    );

    return vector;
}

Kokkos::View<double**> create_identity_matrix(size_t size) {
    auto matrix = Kokkos::View<double**>("matrix", size, size);
    auto diagonal_entries = Kokkos::RangePolicy<Kokkos::DefaultExecutionSpace>(0, size);
    auto fill_diagonal = KOKKOS_LAMBDA(size_t index) {
        matrix(index, index) = 1.;
    };

    Kokkos::parallel_for(diagonal_entries, fill_diagonal);

    return matrix;
}

Kokkos::View<double*> create_vector(const std::vector<double>& values) {
    auto vector = Kokkos::View<double*>("vector", values.size());
    auto vector_host = Kokkos::create_mirror(vector);

    for (std::size_t index = 0; index < values.size(); ++index) {
        vector_host(index) = values[index];
    }
    Kokkos::deep_copy(vector, vector_host);

    return vector;
}

Kokkos::View<double**> create_matrix(const std::vector<std::vector<double>>& values) {
    auto matrix = Kokkos::View<double**>("matrix", values.size(), values.front().size());
    auto matrix_host = Kokkos::create_mirror(matrix);

    for (std::size_t row = 0; row < values.size(); ++row) {
        for (std::size_t column = 0; column < values.front().size(); ++column) {
            matrix_host(row, column) = values[row][column];
        }
    }
    Kokkos::deep_copy(matrix, matrix_host);

    return matrix;
}

Kokkos::View<double**> transpose_matrix(const Kokkos::View<double**> matrix) {
    auto transposed_matrix =
        Kokkos::View<double**>("transposed_matrix", matrix.extent(1), matrix.extent(0));
    auto entries = Kokkos::MDRangePolicy<Kokkos::DefaultExecutionSpace, Kokkos::Rank<2>>(
        {0, 0}, {matrix.extent(1), matrix.extent(0)}
    );
    auto transpose = KOKKOS_LAMBDA(size_t row, size_t column) {
        transposed_matrix(row, column) = matrix(column, row);
    };

    Kokkos::parallel_for(entries, transpose);

    return transposed_matrix;
}

<<<<<<< HEAD
=======
Kokkos::View<double**> create_cross_product_matrix(const Kokkos::View<double*> vector) {
    if (vector.extent(0) != 3) {
        throw std::invalid_argument("The provided vector must have 3 elements");
    }

    auto matrix = Kokkos::View<double**>("cross_product_matrix", 3, 3);
    auto populate_matrix = KOKKOS_LAMBDA(size_t) {
        matrix(0, 0) = 0.;
        matrix(0, 1) = -vector(2);
        matrix(0, 2) = vector(1);
        matrix(1, 0) = vector(2);
        matrix(1, 1) = 0.;
        matrix(1, 2) = -vector(0);
        matrix(2, 0) = -vector(1);
        matrix(2, 1) = vector(0);
        matrix(2, 2) = 0.;
    };

    Kokkos::parallel_for(1, populate_matrix);

    return matrix;
}

Kokkos::View<double*> convert_cross_product_matrix_to_vector(Kokkos::View<double[3][3]> matrix) {
    auto vector = Kokkos::View<double[3]>("vector");
    auto populate_vector = KOKKOS_LAMBDA(size_t) {
        vector(0) = (matrix(2, 1) - matrix(1, 2)) / 2.;
        vector(1) = (matrix(0, 2) - matrix(2, 0)) / 2.;
        vector(2) = (matrix(1, 0) - matrix(0, 1)) / 2.;
    };
    Kokkos::parallel_for(1, populate_vector);
    return vector;
}

>>>>>>> 75a48d82
Kokkos::View<double*> multiply_vector_with_scalar(
    const Kokkos::View<double*> vector, double scalar
) {
    auto result = Kokkos::View<double*>("result", vector.extent(0));
    auto entries = Kokkos::RangePolicy<Kokkos::DefaultExecutionSpace>(0, vector.extent(0));
    auto multiply_entry = KOKKOS_LAMBDA(size_t index) {
        result(index) = vector(index) * scalar;
    };

    Kokkos::parallel_for(entries, multiply_entry);

    return result;
}

Kokkos::View<double**> multiply_matrix_with_scalar(
    const Kokkos::View<double**> matrix, double scalar
) {
    auto result = Kokkos::View<double**>("result", matrix.extent(0), matrix.extent(1));
    auto entries = Kokkos::MDRangePolicy<Kokkos::DefaultExecutionSpace, Kokkos::Rank<2>>(
        {0, 0}, {matrix.extent(0), matrix.extent(1)}
    );
    auto multiply_row_column = KOKKOS_LAMBDA(size_t row, size_t column) {
        result(row, column) = matrix(row, column) * scalar;
    };

    Kokkos::parallel_for(entries, multiply_row_column);

    return result;
}

Kokkos::View<double*> multiply_matrix_with_vector(
    const Kokkos::View<double**> matrix, const Kokkos::View<double*> vector
) {
    if (matrix.extent(1) != vector.extent(0)) {
        throw std::invalid_argument(
            "The number of columns of the matrix must be equal to the number of rows of the vector"
        );
    }

    auto result = Kokkos::View<double*>("result", matrix.extent(0));
    auto entries = Kokkos::RangePolicy<Kokkos::DefaultExecutionSpace>(0, matrix.extent(0));
    auto multiply_row = KOKKOS_LAMBDA(size_t row) {
        double sum = 0.;
        for (size_t column = 0; column < matrix.extent(1); ++column) {
            sum += matrix(row, column) * vector(column);
        }
        result(row) = sum;
    };

    Kokkos::parallel_for(entries, multiply_row);

    return result;
}

Kokkos::View<double*> multiply_matrix_with_vector(
    const Kokkos::View<const double**> matrix, const Kokkos::View<double*> vector
) {
    // Convert Kokkos view -> non-const
    auto matrix_copy = Kokkos::View<double**>("matrix_copy", matrix.extent(0), matrix.extent(1));
    Kokkos::deep_copy(matrix_copy, matrix);

    return multiply_matrix_with_vector(matrix_copy, vector);
}

Kokkos::View<double**> multiply_matrix_with_matrix(
    const Kokkos::View<double**> matrix_a, const Kokkos::View<double**> matrix_b
) {
    auto a_n_columns = matrix_a.extent(1);
    auto b_n_rows = matrix_b.extent(0);

    if (b_n_rows != a_n_columns) {
        throw std::invalid_argument(
            "The number of columns of the first matrix must be equal to the number of rows of the "
            "second matrix"
        );
    }

    auto n_rows = matrix_a.extent(0);
    auto n_columns = matrix_b.extent(1);
    auto result = Kokkos::View<double**>("result", n_rows, n_columns);
    auto entries = Kokkos::MDRangePolicy<Kokkos::DefaultExecutionSpace, Kokkos::Rank<2>>(
        {0, 0}, {n_rows, n_columns}
    );
    auto multiply_row_column = KOKKOS_LAMBDA(size_t row, size_t column) {
        double sum = 0.;
        for (size_t i = 0; i < matrix_a.extent(1); ++i) {
            sum += matrix_a(row, i) * matrix_b(i, column);
        }
        result(row, column) = sum;
    };

    Kokkos::parallel_for(entries, multiply_row_column);

    return result;
}

Kokkos::View<double**> multiply_matrix_with_matrix(
    const Kokkos::View<const double**> matrix_a, const Kokkos::View<const double**> matrix_b
) {
    // Convert Kokkos view -> non-const
    auto matrix_a_copy =
        Kokkos::View<double**>("matrix_a_copy", matrix_a.extent(0), matrix_a.extent(1));
    Kokkos::deep_copy(matrix_a_copy, matrix_a);

    auto matrix_b_copy =
        Kokkos::View<double**>("matrix_b_copy", matrix_b.extent(0), matrix_b.extent(1));
    Kokkos::deep_copy(matrix_b_copy, matrix_b);

    return multiply_matrix_with_matrix(matrix_a_copy, matrix_b_copy);
}

Kokkos::View<double**> add_matrix_with_matrix(
    const Kokkos::View<double**> matrix_a, const Kokkos::View<double**> matrix_b
) {
    if (matrix_a.extent(0) != matrix_b.extent(0) || matrix_a.extent(1) != matrix_b.extent(1)) {
        throw std::invalid_argument("The dimensions of the matrices must be equal to each other");
    }

    auto result = Kokkos::View<double**>("result", matrix_a.extent(0), matrix_a.extent(1));
    auto entries = Kokkos::MDRangePolicy<Kokkos::DefaultExecutionSpace, Kokkos::Rank<2>>(
        {0, 0}, {matrix_a.extent(0), matrix_a.extent(1)}
    );
    auto add_row_column = KOKKOS_LAMBDA(size_t row, size_t column) {
        result(row, column) = matrix_a(row, column) + matrix_b(row, column);
    };

    Kokkos::parallel_for(entries, add_row_column);

    return result;
}

Kokkos::View<double**> add_matrix_with_matrix(
    const Kokkos::View<const double**> matrix_a, const Kokkos::View<const double**> matrix_b
) {
    // Convert Kokkos view -> non-const
    auto matrix_a_copy =
        Kokkos::View<double**>("matrix_a_copy", matrix_a.extent(0), matrix_a.extent(1));
    Kokkos::deep_copy(matrix_a_copy, matrix_a);

    auto matrix_b_copy =
        Kokkos::View<double**>("matrix_b_copy", matrix_b.extent(0), matrix_b.extent(1));
    Kokkos::deep_copy(matrix_b_copy, matrix_b);

    return add_matrix_with_matrix(matrix_a_copy, matrix_b_copy);
}

}  // namespace openturbine::gen_alpha_solver<|MERGE_RESOLUTION|>--- conflicted
+++ resolved
@@ -88,8 +88,6 @@
     return transposed_matrix;
 }
 
-<<<<<<< HEAD
-=======
 Kokkos::View<double**> create_cross_product_matrix(const Kokkos::View<double*> vector) {
     if (vector.extent(0) != 3) {
         throw std::invalid_argument("The provided vector must have 3 elements");
@@ -124,7 +122,6 @@
     return vector;
 }
 
->>>>>>> 75a48d82
 Kokkos::View<double*> multiply_vector_with_scalar(
     const Kokkos::View<double*> vector, double scalar
 ) {
