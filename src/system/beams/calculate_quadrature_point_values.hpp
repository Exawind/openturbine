--- conflicted
+++ resolved
@@ -53,10 +53,6 @@
 
         const auto qp_pair = Kokkos::make_pair(0UL, num_qps);
         const auto node_pair = Kokkos::make_pair(0UL, num_nodes);
-<<<<<<< HEAD
-
-=======
->>>>>>> d0e620ef
         const auto qp_range = Kokkos::TeamVectorRange(member, num_qps);
         const auto node_range = Kokkos::TeamVectorRange(member, num_nodes);
         const auto node_squared_range = Kokkos::TeamVectorRange(member, num_nodes * num_nodes);
