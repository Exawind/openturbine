--- conflicted
+++ resolved
@@ -1,12 +1,9 @@
 #pragma once
 
-<<<<<<< HEAD
-=======
 #include <array>
 #include <numeric>
 #include <vector>
 
->>>>>>> 02056f59
 #include <Kokkos_Core.hpp>
 
 #include "constraint.hpp"
