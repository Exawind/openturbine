#pragma once

#include <array>
#include <vector>

#include <Amesos2.hpp>
#include <KokkosSparse.hpp>
#include <KokkosSparse_spadd.hpp>
#include <Kokkos_Core.hpp>

#include "compute_number_of_non_zeros.hpp"
#include "compute_number_of_non_zeros_constraints.hpp"
#include "constraint.hpp"
#include "constraints.hpp"
#include "fill_unshifted_row_ptrs.hpp"
#include "populate_sparse_indices.hpp"
#include "populate_sparse_row_ptrs.hpp"
#include "populate_sparse_row_ptrs_col_inds_constraints.hpp"
#include "populate_sparse_row_ptrs_col_inds_transpose.hpp"
#include "populate_tangent_indices.hpp"
#include "populate_tangent_row_ptrs.hpp"
#include "state.hpp"

#include "src/restruct_poc/beams/beams.hpp"
#include "src/restruct_poc/types.hpp"

namespace openturbine {

/// @brief Solver struct holds all solver data
/// @details Solver struct holds all solver data and provides methods to update the
/// solver variables during the simulation
struct Solver {
    // Define some types for the solver to make the code more readable
    using ExecutionSpace = Kokkos::DefaultExecutionSpace;
    using MemorySpace = ExecutionSpace::memory_space;
    using GlobalCrsMatrixType = Tpetra::CrsMatrix<>;
    using GlobalMapType = GlobalCrsMatrixType::map_type;
    using GlobalMultiVectorType = Tpetra::MultiVector<>;
    using DualViewType = GlobalMultiVectorType::dual_view_type;
    using CrsMatrixType = GlobalCrsMatrixType::local_matrix_device_type;
    using ValuesType = CrsMatrixType::values_type::non_const_type;
    using RowPtrType = CrsMatrixType::staticcrsgraph_type::row_map_type::non_const_type;
    using IndicesType = CrsMatrixType::staticcrsgraph_type::entries_type::non_const_type;
    using ScalarType = GlobalCrsMatrixType::scalar_type;
    using LocalOrdinalType = GlobalCrsMatrixType::local_ordinal_type;
    using GlobalOrdinalType = GlobalCrsMatrixType::global_ordinal_type;
    using KernelHandle = typename KokkosKernels::Experimental::KokkosKernelsHandle<
        RowPtrType::value_type, IndicesType::value_type, ValuesType::value_type, ExecutionSpace,
        MemorySpace, MemorySpace>;
    using SpmvHandle =
        KokkosSparse::SPMVHandle<ExecutionSpace, CrsMatrixType, ValuesType, ValuesType>;
<<<<<<< HEAD
    bool is_dynamic_solve;
    size_t max_iter;
    double h;
    double alpha_m;
    double alpha_f;
    double gamma;
    double beta;
    double gamma_prime;
    double beta_prime;
    double conditioner;
    size_t num_system_nodes;
    size_t num_system_dofs;
    Constraints constraints;
    size_t num_dofs;
    State state;
    CrsMatrixType K;
    CrsMatrixType T;
    CrsMatrixType B;
    CrsMatrixType B_t;
    CrsMatrixType static_system_matrix;
    CrsMatrixType system_matrix;
    CrsMatrixType constraints_matrix;
    CrsMatrixType system_matrix_full;
    CrsMatrixType constraints_matrix_full;
=======

    bool is_dynamic_solve;    //< Flag to indicate if the solver is dynamic
    int max_iter;             //< Maximum number of iterations
    double h;                 //< Time step
    double alpha_m;           //< Alpha_m coefficient
    double alpha_f;           //< Alpha_f coefficient
    double gamma;             //< Gamma coefficient
    double beta;              //< Beta coefficient
    double gamma_prime;       //< Gamma prime coefficient
    double beta_prime;        //< Beta prime coefficient
    double conditioner;       //< Conditioner for the system matrix
    int num_system_nodes;     //< Number of system nodes
    int num_system_dofs;      //< Number of system degrees of freedom
    Constraints constraints;  //< Constraints
    int num_dofs;             //< Number of degrees of freedom

    State state;                            //< State
    CrsMatrixType K;                        //< Stiffness matrix
    CrsMatrixType T;                        //< Tangent operator
    CrsMatrixType B;                        //< Constraints matrix
    CrsMatrixType B_t;                      //< Transpose of constraints matrix
    CrsMatrixType static_system_matrix;     //< Static system matrix
    CrsMatrixType system_matrix;            //< System matrix
    CrsMatrixType constraints_matrix;       //< Constraints matrix
    CrsMatrixType system_matrix_full;       //< System matrix with constraints
    CrsMatrixType constraints_matrix_full;  //< Constraints matrix with system
>>>>>>> 9e392742
    CrsMatrixType transpose_matrix_full;
    CrsMatrixType system_plus_constraints;     //< System matrix with constraints
    CrsMatrixType full_matrix;                 //< Full system matrix
    Teuchos::RCP<GlobalCrsMatrixType> A;       // System matrix
    Teuchos::RCP<GlobalMultiVectorType> b;     // System RHS
    Teuchos::RCP<GlobalMultiVectorType> x_mv;  // System solution
    View_Nx6x6 T_dense;                        // Dense tangent operator
    Kokkos::View<double***> matrix_terms;      // Matrix terms
    View_N R;                                  // System residual vector
    View_N x;                                  // System solution vector

    std::vector<double> convergence_err;

    KernelHandle system_spgemm_handle;
    KernelHandle constraints_spgemm_handle;
    KernelHandle system_spadd_handle;
    KernelHandle spc_spadd_handle;
    KernelHandle full_system_spadd_handle;

    Teuchos::RCP<Amesos2::Solver<GlobalCrsMatrixType, GlobalMultiVectorType>> amesos_solver;

    Solver(
<<<<<<< HEAD
        bool is_dynamic_solve_, size_t max_iter_, double h_, double rho_inf,
        std::vector<Node>& system_nodes, std::vector<Constraint> constraints_, Beams& beams_
=======
        bool is_dynamic_solve_, int max_iter_, double h_, double rho_inf,
        const std::vector<std::shared_ptr<Node>>& system_nodes,
        const std::vector<std::shared_ptr<Constraint>>& constraints_, Beams& beams_
>>>>>>> 9e392742
    )
        : is_dynamic_solve(is_dynamic_solve_),
          max_iter(max_iter_),
          h(h_),
          alpha_m((2. * rho_inf - 1.) / (rho_inf + 1.)),
          alpha_f(rho_inf / (rho_inf + 1.)),
          gamma(0.5 + alpha_f - alpha_m),
          beta(0.25 * (gamma + 0.5) * (gamma + 0.5)),
          gamma_prime(gamma / (h * beta)),
          beta_prime((1. - alpha_m) / (h * h * beta * (1. - alpha_f))),
          conditioner(beta * h * h),
          num_system_nodes(system_nodes.size()),
          num_system_dofs(num_system_nodes * kLieAlgebraComponents),
          constraints(constraints_),
          num_dofs(num_system_dofs + constraints.num_dofs),
          state(num_system_nodes, constraints.num_dofs, system_nodes),
          T_dense("T dense", num_system_nodes),
          matrix_terms(
              "matrix_terms", beams_.num_elems, beams_.max_elem_nodes * kLieAlgebraComponents,
              beams_.max_elem_nodes * kLieAlgebraComponents
          ),
          R("R", num_dofs),
          x("x", num_dofs),
          convergence_err(max_iter),
          system_spgemm_handle(),
          constraints_spgemm_handle(),
          system_spadd_handle() {
        auto K_num_rows = this->num_system_dofs;
        auto K_num_columns = this->num_system_dofs;
        auto K_num_non_zero = size_t{0u};
        Kokkos::parallel_reduce(
            "ComputeNumberOfNonZeros", beams_.num_elems,
            ComputeNumberOfNonZeros{beams_.elem_indices}, K_num_non_zero
        );
        auto K_row_ptrs = RowPtrType("K_row_ptrs", K_num_rows + 1);
        auto K_col_inds = IndicesType("indices", K_num_non_zero);
        Kokkos::parallel_for(
            "PopulateSparseRowPtrs", 1,
            PopulateSparseRowPtrs<RowPtrType>{beams_.elem_indices, K_row_ptrs}
        );
        Kokkos::parallel_for(
            "PopulateSparseIndices", 1,
            PopulateSparseIndices{beams_.elem_indices, beams_.node_state_indices, K_col_inds}
        );

        Kokkos::fence();
        auto K_values = ValuesType("K values", K_num_non_zero);
        K = CrsMatrixType(
            "K", static_cast<int>(K_num_rows), static_cast<int>(K_num_columns), K_num_non_zero,
            K_values, K_row_ptrs, K_col_inds
        );

        // Tangent operator sparse matrix
        auto T_num_non_zero = this->num_system_nodes * 6 * 6;
        auto T_row_ptrs = RowPtrType("T_row_ptrs", K_num_rows + 1);
        auto T_indices = IndicesType("T_indices", T_num_non_zero);
        Kokkos::parallel_for(
            "PopulateTangentRowPtrs", 1,
            PopulateTangentRowPtrs<CrsMatrixType::size_type>{this->num_system_nodes, T_row_ptrs}
        );
        auto node_ids = IndicesType("node_ids", system_nodes.size());
        auto host_node_ids = Kokkos::create_mirror(node_ids);
        for (auto i = 0u; i < system_nodes.size(); ++i) {
            host_node_ids(i) = system_nodes[i]->ID;
        }
        Kokkos::deep_copy(node_ids, host_node_ids);
        Kokkos::parallel_for(
            "PopulateTangentIndices", 1,
            PopulateTangentIndices{this->num_system_nodes, node_ids, T_indices}
        );
        auto T_values = ValuesType("T values", T_num_non_zero);
        T = CrsMatrixType(
            "T", static_cast<int>(K_num_rows), static_cast<int>(K_num_columns), T_num_non_zero,
            T_values, T_row_ptrs, T_indices
        );

        // Initialize contraint for indexing for sparse matrices
        auto B_num_non_zero = size_t{0u};
        Kokkos::parallel_reduce(
            "ComputeNumberOfNonZeros_Constraints", this->constraints.num,
            ComputeNumberOfNonZeros_Constraints{this->constraints.data}, B_num_non_zero
        );
        auto B_num_rows = this->constraints.num_dofs;
        auto B_num_columns = this->num_system_dofs;
        auto B_row_ptrs = RowPtrType("b_row_ptrs", B_num_rows + 1);
        auto B_col_ind = IndicesType("b_indices", B_num_non_zero);
        Kokkos::parallel_for(
            "PopulateSparseRowPtrsColInds_Constraints", 1,
            PopulateSparseRowPtrsColInds_Constraints<RowPtrType, IndicesType>{
                this->constraints.data, B_row_ptrs, B_col_ind}
        );
        auto B_values = ValuesType("B values", B_num_non_zero);
        KokkosSparse::sort_crs_matrix(B_row_ptrs, B_col_ind, B_values);
        B = CrsMatrixType(
            "B", static_cast<int>(B_num_rows), static_cast<int>(B_num_columns), B_num_non_zero,
            B_values, B_row_ptrs, B_col_ind
        );

        auto B_t_num_rows = B_num_columns;
        auto B_t_num_columns = B_num_rows;
        auto B_t_num_non_zero = B_num_non_zero;
        auto col_count = IndicesType("col_count", B_num_columns);
        auto tmp_row_ptrs = RowPtrType("tmp_row_ptrs", B_t_num_rows + 1);
        auto B_t_row_ptrs = RowPtrType("b_t_row_ptrs", B_t_num_rows + 1);
        auto B_t_col_inds = IndicesType("B_t_indices", B_t_num_non_zero);
        auto B_t_values = ValuesType("B_t values", B_t_num_non_zero);
        Kokkos::parallel_for(
            "PopulateSparseRowPtrsColInds_Transpose", 1,
            PopulateSparseRowPtrsColInds_Transpose<RowPtrType, IndicesType>{
                B_num_rows, B_num_columns, B_row_ptrs, B_col_ind, col_count, tmp_row_ptrs,
                B_t_row_ptrs, B_t_col_inds}
        );
        B_t = CrsMatrixType(
            "B_t", static_cast<int>(B_t_num_rows), static_cast<int>(B_t_num_columns),
            B_t_num_non_zero, B_t_values, B_t_row_ptrs, B_t_col_inds
        );

        system_spgemm_handle.create_spgemm_handle();
        KokkosSparse::spgemm_symbolic(
            system_spgemm_handle, K, false, T, false, static_system_matrix
        );
        KokkosSparse::spgemm_numeric(system_spgemm_handle, K, false, T, false, static_system_matrix);

        constraints_spgemm_handle.create_spgemm_handle();
        KokkosSparse::spgemm_symbolic(
            constraints_spgemm_handle, B, false, T, false, constraints_matrix
        );
        KokkosSparse::spgemm_numeric(
            constraints_spgemm_handle, B, false, T, false, constraints_matrix
        );

        system_spadd_handle.create_spadd_handle(true, true);
        KokkosSparse::spadd_symbolic(&system_spadd_handle, K, static_system_matrix, system_matrix);
        KokkosSparse::spadd_numeric(
            &system_spadd_handle, 1., K, 1., static_system_matrix, system_matrix
        );

        auto system_matrix_full_row_ptrs = RowPtrType("system_matrix_full_row_ptrs", num_dofs + 1);
        Kokkos::parallel_for(
            "FillUnshiftedRowPtrs", num_dofs + 1,
            FillUnshiftedRowPtrs<RowPtrType>{
                num_system_dofs, system_matrix.graph.row_map, system_matrix_full_row_ptrs}
        );
        system_matrix_full = CrsMatrixType(
            "system_matrix_full", static_cast<int>(num_dofs), static_cast<int>(num_dofs),
            system_matrix.nnz(), system_matrix.values, system_matrix_full_row_ptrs,
            system_matrix.graph.entries
        );

        auto constraints_matrix_full_row_ptrs =
            RowPtrType("constraints_matrix_full_row_ptrs", num_dofs + 1);
        Kokkos::deep_copy(
            Kokkos::subview(
                constraints_matrix_full_row_ptrs, Kokkos::pair(num_system_dofs, num_dofs + 1)
            ),
            constraints_matrix.graph.row_map
        );
        constraints_matrix_full = CrsMatrixType(
            "constraints_matrix_full", static_cast<int>(num_dofs), static_cast<int>(num_dofs),
            constraints_matrix.nnz(), constraints_matrix.values, constraints_matrix_full_row_ptrs,
            constraints_matrix.graph.entries
        );

        auto transpose_matrix_full_row_ptrs =
            RowPtrType("transpose_matrix_full_row_ptrs", num_dofs + 1);
        Kokkos::parallel_for(
            "FillUnshiftedRowPtrs", num_dofs + 1,
            FillUnshiftedRowPtrs<RowPtrType>{
                num_system_dofs, B_t.graph.row_map, transpose_matrix_full_row_ptrs}
        );
        auto transpose_matrix_full_indices = IndicesType("transpose_matrix_full_indices", B_t.nnz());
        Kokkos::deep_copy(transpose_matrix_full_indices, static_cast<int>(num_system_dofs));
        KokkosBlas::axpy(1, B_t.graph.entries, transpose_matrix_full_indices);
        transpose_matrix_full = CrsMatrixType(
            "transpose_matrix_full", static_cast<int>(num_dofs), static_cast<int>(num_dofs),
            B_t.nnz(), B_t.values, transpose_matrix_full_row_ptrs, transpose_matrix_full_indices
        );

        spc_spadd_handle.create_spadd_handle(true, true);
        KokkosSparse::spadd_symbolic(
            &spc_spadd_handle, system_matrix_full, constraints_matrix_full, system_plus_constraints
        );
        KokkosSparse::spadd_numeric(
            &spc_spadd_handle, 1., system_matrix_full, 1., constraints_matrix_full,
            system_plus_constraints
        );

        full_system_spadd_handle.create_spadd_handle(true, true);
        KokkosSparse::spadd_symbolic(
            &full_system_spadd_handle, system_plus_constraints, transpose_matrix_full, full_matrix
        );
        KokkosSparse::spadd_numeric(
            &full_system_spadd_handle, 1., system_plus_constraints, 1., transpose_matrix_full,
            full_matrix
        );

        auto comm = Teuchos::createSerialComm<LocalOrdinalType>();
        auto rowMap = Tpetra::createLocalMap<LocalOrdinalType, GlobalOrdinalType>(
            static_cast<size_t>(full_matrix.numRows()), comm
        );
        auto colMap = Tpetra::createLocalMap<LocalOrdinalType, GlobalOrdinalType>(
            static_cast<size_t>(full_matrix.numCols()), comm
        );

        A = Teuchos::rcp(new GlobalCrsMatrixType(rowMap, colMap, CrsMatrixType("A", full_matrix)));
        b = Tpetra::createMultiVector<ScalarType>(A->getRangeMap(), 1);
        x_mv = Tpetra::createMultiVector<ScalarType>(A->getDomainMap(), 1);

        amesos_solver =
            Amesos2::create<GlobalCrsMatrixType, GlobalMultiVectorType>("Basker", A, x_mv, b);
        amesos_solver->symbolicFactorization();
    }
};

}  // namespace openturbine<|MERGE_RESOLUTION|>--- conflicted
+++ resolved
@@ -49,35 +49,9 @@
         MemorySpace, MemorySpace>;
     using SpmvHandle =
         KokkosSparse::SPMVHandle<ExecutionSpace, CrsMatrixType, ValuesType, ValuesType>;
-<<<<<<< HEAD
-    bool is_dynamic_solve;
-    size_t max_iter;
-    double h;
-    double alpha_m;
-    double alpha_f;
-    double gamma;
-    double beta;
-    double gamma_prime;
-    double beta_prime;
-    double conditioner;
-    size_t num_system_nodes;
-    size_t num_system_dofs;
-    Constraints constraints;
-    size_t num_dofs;
-    State state;
-    CrsMatrixType K;
-    CrsMatrixType T;
-    CrsMatrixType B;
-    CrsMatrixType B_t;
-    CrsMatrixType static_system_matrix;
-    CrsMatrixType system_matrix;
-    CrsMatrixType constraints_matrix;
-    CrsMatrixType system_matrix_full;
-    CrsMatrixType constraints_matrix_full;
-=======
 
     bool is_dynamic_solve;    //< Flag to indicate if the solver is dynamic
-    int max_iter;             //< Maximum number of iterations
+    size_t max_iter;             //< Maximum number of iterations
     double h;                 //< Time step
     double alpha_m;           //< Alpha_m coefficient
     double alpha_f;           //< Alpha_f coefficient
@@ -86,10 +60,10 @@
     double gamma_prime;       //< Gamma prime coefficient
     double beta_prime;        //< Beta prime coefficient
     double conditioner;       //< Conditioner for the system matrix
-    int num_system_nodes;     //< Number of system nodes
-    int num_system_dofs;      //< Number of system degrees of freedom
+    size_t num_system_nodes;     //< Number of system nodes
+    size_t num_system_dofs;      //< Number of system degrees of freedom
     Constraints constraints;  //< Constraints
-    int num_dofs;             //< Number of degrees of freedom
+    size_t num_dofs;             //< Number of degrees of freedom
 
     State state;                            //< State
     CrsMatrixType K;                        //< Stiffness matrix
@@ -101,7 +75,6 @@
     CrsMatrixType constraints_matrix;       //< Constraints matrix
     CrsMatrixType system_matrix_full;       //< System matrix with constraints
     CrsMatrixType constraints_matrix_full;  //< Constraints matrix with system
->>>>>>> 9e392742
     CrsMatrixType transpose_matrix_full;
     CrsMatrixType system_plus_constraints;     //< System matrix with constraints
     CrsMatrixType full_matrix;                 //< Full system matrix
@@ -124,14 +97,9 @@
     Teuchos::RCP<Amesos2::Solver<GlobalCrsMatrixType, GlobalMultiVectorType>> amesos_solver;
 
     Solver(
-<<<<<<< HEAD
         bool is_dynamic_solve_, size_t max_iter_, double h_, double rho_inf,
-        std::vector<Node>& system_nodes, std::vector<Constraint> constraints_, Beams& beams_
-=======
-        bool is_dynamic_solve_, int max_iter_, double h_, double rho_inf,
         const std::vector<std::shared_ptr<Node>>& system_nodes,
         const std::vector<std::shared_ptr<Constraint>>& constraints_, Beams& beams_
->>>>>>> 9e392742
     )
         : is_dynamic_solve(is_dynamic_solve_),
           max_iter(max_iter_),
