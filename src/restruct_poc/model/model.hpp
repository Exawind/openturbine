--- conflicted
+++ resolved
@@ -52,65 +52,11 @@
         const Array_6& velocity = Array_6{0., 0., 0., 0., 0., 0.},
         const Array_6& acceleration = Array_6{0., 0., 0., 0., 0., 0.}
     ) {
-<<<<<<< HEAD
-        this->nodes.emplace_back(
-            static_cast<int>(nodes.size()), position, displacement, velocity, acceleration
-=======
-
         return this->nodes_.emplace_back(
             std::make_shared<Node>(nodes_.size(), position, displacement, velocity, acceleration)
->>>>>>> fc204517
         );
     }
 
-<<<<<<< HEAD
-    /// Adds a rigid constraint to the model and returns the constraint.
-    Constraint AddRigidConstraint(const Node& node1, const Node& node2) {
-        this->constraints.emplace_back(
-            ConstraintType::kRigid, static_cast<int>(this->constraints.size()), node1, node2
-        );
-        return this->constraints.back();
-    }
-
-    /// Adds a prescribed boundary condition constraint to the model and returns the constraint.
-    Constraint AddPrescribedBC(const Node& node, const Array_3& ref_position = {0., 0., 0.}) {
-        this->constraints.emplace_back(
-            ConstraintType::kPrescribedBC, static_cast<int>(this->constraints.size()), InvalidNode,
-            node, ref_position
-        );
-        return this->constraints.back();
-    }
-
-    /// Adds a fixed boundary condition constraint to the model and returns the constraint.
-    Constraint AddFixedBC(const Node& node) {
-        this->constraints.emplace_back(
-            ConstraintType::kFixedBC, static_cast<int>(this->constraints.size()), InvalidNode, node
-        );
-        return this->constraints.back();
-    }
-
-    /// Adds a cylindrical constraint to the model and returns the constraint.
-    Constraint AddCylindricalConstraint(const Node& node1, const Node& node2) {
-        this->constraints.emplace_back(
-            ConstraintType::kCylindrical, static_cast<int>(this->constraints.size()), node1, node2
-        );
-        return this->constraints.back();
-    }
-
-    /// Adds a rotation control constraint to the model and returns the constraint.
-    Constraint AddRotationControl(
-        const Node& node1, const Node& node2, const Array_3& axis, double* control
-    ) {
-        this->constraints.emplace_back(
-            ConstraintType::kRotationControl, static_cast<int>(this->constraints.size()), node1,
-            node2, axis, control
-        );
-        return this->constraints.back();
-    }
-
-    /// Returns the number of nodes in the model
-    [[nodiscard]] size_t NumNodes() const { return this->nodes.size(); }
-=======
     /// Return a node by ID - const/read-only version
     const Node& GetNode(size_t id) const { return *this->nodes_[id]; }
 
@@ -198,7 +144,6 @@
     std::vector<std::shared_ptr<Node>> nodes_;                 //< Nodes in the model
     std::vector<std::shared_ptr<BeamElement>> beam_elements_;  //< Beam elements in the model
     std::vector<std::shared_ptr<Constraint>> constraints_;     //< Constraints in the model
->>>>>>> fc204517
 };
 
 }  // namespace openturbine