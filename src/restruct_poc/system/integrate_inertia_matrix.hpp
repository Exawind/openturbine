#pragma once

#include <Kokkos_Core.hpp>
#include <Kokkos_SIMD.hpp>

namespace openturbine {

struct IntegrateInertiaMatrixElement {
    size_t i_elem;
    size_t num_nodes;
    size_t num_qps;
    Kokkos::View<double*>::const_type qp_weight_;
    Kokkos::View<double*>::const_type qp_jacobian_;
    Kokkos::View<double**, Kokkos::LayoutLeft>::const_type shape_interp_;
    Kokkos::View<double* [6][6]>::const_type qp_Muu_;
    Kokkos::View<double* [6][6]>::const_type qp_Guu_;
    double beta_prime_;
    double gamma_prime_;
    Kokkos::View<double*** [6][6]> gbl_M_;

    KOKKOS_FUNCTION
    void operator()(size_t i_index) const {
        using simd_type = Kokkos::Experimental::native_simd<double>;
        using mask_type = Kokkos::Experimental::native_simd_mask<double>;
        using tag_type = Kokkos::Experimental::element_aligned_tag;
        constexpr auto width = simd_type::size();
        for (auto j_index = 0U; j_index < num_nodes; j_index += width) {
            auto mask = mask_type([j_index, num_nodes = this->num_nodes](size_t lane) {
                return j_index + lane < num_nodes;
            });
            auto local_M_data = Kokkos::Array<simd_type, 36>{};
            const auto local_M = Kokkos::View<simd_type[6][6]>(local_M_data.data());
            for (auto k = 0U; k < num_qps; ++k) {
                const auto w = qp_weight_(k);
                const auto jacobian = qp_jacobian_(k);
                const auto phi_i = shape_interp_(i_index, k);
                auto phi_j = simd_type{};
                Kokkos::Experimental::where(mask, phi_j)
                    .copy_from(&shape_interp_(j_index, k), tag_type());
                const auto coeff = w * phi_i * phi_j * jacobian;
                for (auto m = 0U; m < 6U; ++m) {
                    for (auto n = 0U; n < 6U; ++n) {
                        local_M(m, n) += coeff * (beta_prime_ * qp_Muu_(k, m, n) +
                                                  gamma_prime_ * qp_Guu_(k, m, n));
                    }
                }
            }
<<<<<<< HEAD
        }
        for (auto m = 0U; m < 6U; ++m) {
            for (auto n = 0U; n < 6U; ++n) {
                gbl_M_(i_elem, i_index, j_index, m, n) = local_M(m, n);
=======
            for (auto m = 0U; m < 6U; ++m) {
                for (auto lane = 0U; lane < width && mask[lane]; ++lane) {
                    for (auto n = 0U; n < 6U; ++n) {
                        gbl_M_(i_elem, i_index * 6 + m, (j_index + lane) * 6 + n) =
                            local_M(m, n)[lane];
                    }
                }
>>>>>>> a40588af
            }
        }
    }
};

struct IntegrateInertiaMatrix {
    Kokkos::View<size_t*>::const_type num_nodes_per_element;
    Kokkos::View<size_t*>::const_type num_qps_per_element;
    Kokkos::View<double**>::const_type qp_weight_;
    Kokkos::View<double**>::const_type qp_jacobian_;
    Kokkos::View<double***>::const_type shape_interp_;
    Kokkos::View<double** [6][6]>::const_type qp_Muu_;
    Kokkos::View<double** [6][6]>::const_type qp_Guu_;
    double beta_prime_;
    double gamma_prime_;
    Kokkos::View<double*** [6][6]> gbl_M_;

    KOKKOS_FUNCTION
    void operator()(const Kokkos::TeamPolicy<>::member_type& member) const {
        const auto i_elem = static_cast<size_t>(member.league_rank());
        const auto num_nodes = num_nodes_per_element(i_elem);
        const auto num_qps = num_qps_per_element(i_elem);
        const auto shape_interp =
            Kokkos::View<double**, Kokkos::LayoutLeft>(member.team_scratch(1), num_nodes, num_qps);

        const auto qp_weight = Kokkos::View<double*>(member.team_scratch(1), num_qps);
        const auto qp_jacobian = Kokkos::View<double*>(member.team_scratch(1), num_qps);

        const auto qp_Muu = Kokkos::View<double* [6][6]>(member.team_scratch(1), num_qps);
        const auto qp_Guu = Kokkos::View<double* [6][6]>(member.team_scratch(1), num_qps);

        Kokkos::parallel_for(Kokkos::TeamThreadRange(member, num_qps), [&](size_t k) {
            for (auto i = 0U; i < num_nodes; ++i) {
                shape_interp(i, k) = shape_interp_(i_elem, i, k);
            }
            qp_weight(k) = qp_weight_(i_elem, k);
            qp_jacobian(k) = qp_jacobian_(i_elem, k);
            for (auto m = 0U; m < 6U; ++m) {
                for (auto n = 0U; n < 6U; ++n) {
                    qp_Muu(k, m, n) = qp_Muu_(i_elem, k, m, n);
                    qp_Guu(k, m, n) = qp_Guu_(i_elem, k, m, n);
                }
            }
        });
        member.team_barrier();

        const auto node_range = Kokkos::TeamThreadRange(member, num_nodes);
        const auto element_integrator = IntegrateInertiaMatrixElement{
            i_elem, num_nodes, num_qps,     qp_weight,    qp_jacobian, shape_interp,
            qp_Muu, qp_Guu,    beta_prime_, gamma_prime_, gbl_M_};
        Kokkos::parallel_for(node_range, element_integrator);
    }
};
}  // namespace openturbine<|MERGE_RESOLUTION|>--- conflicted
+++ resolved
@@ -45,20 +45,12 @@
                     }
                 }
             }
-<<<<<<< HEAD
-        }
-        for (auto m = 0U; m < 6U; ++m) {
-            for (auto n = 0U; n < 6U; ++n) {
-                gbl_M_(i_elem, i_index, j_index, m, n) = local_M(m, n);
-=======
             for (auto m = 0U; m < 6U; ++m) {
                 for (auto lane = 0U; lane < width && mask[lane]; ++lane) {
                     for (auto n = 0U; n < 6U; ++n) {
-                        gbl_M_(i_elem, i_index * 6 + m, (j_index + lane) * 6 + n) =
-                            local_M(m, n)[lane];
+                        gbl_M_(i_elem, i_index, j_index + lane, m, n) = local_M(m, n)[lane];
                     }
                 }
->>>>>>> a40588af
             }
         }
     }
