#pragma once

#include <array>

#include "src/restruct_poc/types.hpp"

namespace openturbine {

struct BeamSection {
<<<<<<< HEAD
    double s;          // Position of section in element on range [0, 1]
    Array_6x6 M_star;  // Mass matrix in material frame
    Array_6x6 C_star;  // Stiffness matrix in material frame

    BeamSection(double s, Array_6x6 mass, Array_6x6 stiffness)
        : s(s), M_star(std::move(mass)), C_star(std::move(stiffness)) {}
=======
    double position;                              // Position of section in element on range [0, 1]
    std::array<std::array<double, 6>, 6> M_star;  // Mass matrix in material frame
    std::array<std::array<double, 6>, 6> C_star;  // Stiffness matrix in material frame

    BeamSection(
        double s, std::array<std::array<double, 6>, 6> mass,
        std::array<std::array<double, 6>, 6> stiffness
    )
        : position(s), M_star(std::move(mass)), C_star(std::move(stiffness)) {}
>>>>>>> a0ddefdd
};

}  // namespace openturbine<|MERGE_RESOLUTION|>--- conflicted
+++ resolved
@@ -7,14 +7,6 @@
 namespace openturbine {
 
 struct BeamSection {
-<<<<<<< HEAD
-    double s;          // Position of section in element on range [0, 1]
-    Array_6x6 M_star;  // Mass matrix in material frame
-    Array_6x6 C_star;  // Stiffness matrix in material frame
-
-    BeamSection(double s, Array_6x6 mass, Array_6x6 stiffness)
-        : s(s), M_star(std::move(mass)), C_star(std::move(stiffness)) {}
-=======
     double position;                              // Position of section in element on range [0, 1]
     std::array<std::array<double, 6>, 6> M_star;  // Mass matrix in material frame
     std::array<std::array<double, 6>, 6> C_star;  // Stiffness matrix in material frame
@@ -24,7 +16,6 @@
         std::array<std::array<double, 6>, 6> stiffness
     )
         : position(s), M_star(std::move(mass)), C_star(std::move(stiffness)) {}
->>>>>>> a0ddefdd
 };
 
 }  // namespace openturbine