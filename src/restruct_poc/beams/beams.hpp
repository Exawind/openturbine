--- conflicted
+++ resolved
@@ -79,19 +79,13 @@
     Kokkos::View<double** [6][6]> qp_Guu;              // Linearization matrices
     Kokkos::View<double** [6][6]> qp_Kuu;              // Linearization matrices
 
-<<<<<<< HEAD
     Kokkos::View<double** [6]> residual_vector_terms;
     Kokkos::View<double*** [6][6]> stiffness_matrix_terms;
     Kokkos::View<double*** [6][6]> inertia_matrix_terms;
 
-    Kokkos::View<double***> shape_interp;  // shape function matrix for interpolation [Nodes x QPs]
-    Kokkos::View<double***>
-        shape_deriv;  // shape function matrix for derivative interp [Nodes x QPs]
-=======
     // Shape Function data
     Kokkos::View<double***> shape_interp;  // Shape function values
     Kokkos::View<double***> shape_deriv;   // Shape function derivatives
->>>>>>> a40588af
 
     // Constructor which initializes views based on given sizes
     Beams(
@@ -152,15 +146,12 @@
           qp_Quu("qp_Quu", num_elems, max_elem_qps),
           qp_Guu("qp_Guu", num_elems, max_elem_qps),
           qp_Kuu("qp_Kuu", num_elems, max_elem_qps),
-<<<<<<< HEAD
           residual_vector_terms("residual_vector_terms", num_elems, max_elem_nodes),
           stiffness_matrix_terms(
               "stiffness_matrix_terms", num_elems, max_elem_nodes, max_elem_nodes
           ),
           inertia_matrix_terms("inertia_matrix_terms", num_elems, max_elem_nodes, max_elem_nodes),
-=======
           // Shape Function data
->>>>>>> a40588af
           shape_interp("shape_interp", num_elems, max_elem_nodes, max_elem_qps),
           shape_deriv("deriv_interp", num_elems, max_elem_nodes, max_elem_qps) {}
 };
