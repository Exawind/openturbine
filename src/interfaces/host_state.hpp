#pragma once

#include "state/state.hpp"
#include "types.hpp"

namespace openturbine::interfaces {

/**
 * @brief Host-side mirror of the simulation state for a given time increment
 *
 * @details This struct maintains host-local copies of the key state variables required
 * for the dynamic simulation, including:
 * - Position: Current position and orientation [x, y, z, qw, qx, qy, qz] -> 7 x 1
 * - Displacement: Current displacement and rotation [δx, δy, δz, δqw, δqx, δqy, δqz] -> 7 x 1
 * - Velocity: Current linear and angular velocities [vx, vy, vz, wx, wy, wz] -> 6 x 1
 * - Acceleration: Current linear and angular accelerations [ax, ay, az, αx, αy, αz] -> 6 x 1
 *
 * @note This struct serves as a host-side mirror of the device state, allowing for
 * efficient data transfer between device and host memory. It's primarily used for
 * the interfaces, I/O operations etc.
 */
template <typename DeviceType>
struct HostState {
    /// @brief Host local copy of current position
    typename Kokkos::View<double* [7], DeviceType>::HostMirror x;

    /// @brief Host local copy of current displacement
    typename Kokkos::View<double* [7], DeviceType>::HostMirror q;

    /// @brief Host local copy of current velocity
    typename Kokkos::View<double* [6], DeviceType>::HostMirror v;

    /// @brief Host local copy of current acceleration
    typename Kokkos::View<double* [6], DeviceType>::HostMirror vd;

    /// @brief Host local copy of external forces
    typename Kokkos::View<double* [6], DeviceType>::HostMirror f;

<<<<<<< HEAD
    /// @brief Construct host state from state
    explicit HostState(const State& state)
        : x(Kokkos::create_mirror_view(state.x)),
          q(Kokkos::create_mirror_view(state.q)),
          v(Kokkos::create_mirror_view(state.v)),
          vd(Kokkos::create_mirror_view(state.vd)) {}

    /// @brief Copy state data to host state
    void CopyFromState(const State& state) const {
=======
    /// @brief  Construct host state from state
    /// @param state
    explicit HostState(const State<DeviceType>& state)
        : x(Kokkos::create_mirror_view(Kokkos::WithoutInitializing, state.x)),
          q(Kokkos::create_mirror_view(Kokkos::WithoutInitializing, state.q)),
          v(Kokkos::create_mirror_view(Kokkos::WithoutInitializing, state.v)),
          vd(Kokkos::create_mirror_view(Kokkos::WithoutInitializing, state.vd)),
          f(Kokkos::create_mirror_view(Kokkos::WithoutInitializing, state.f)) {}

    /// @brief Copy state data to host state
    /// @param state
    void CopyFromState(const State<DeviceType>& state) const {
>>>>>>> 47b3bebd
        Kokkos::deep_copy(this->x, state.x);
        Kokkos::deep_copy(this->q, state.q);
        Kokkos::deep_copy(this->v, state.v);
        Kokkos::deep_copy(this->vd, state.vd);
    }
};

}  // namespace openturbine::interfaces<|MERGE_RESOLUTION|>--- conflicted
+++ resolved
@@ -36,19 +36,7 @@
     /// @brief Host local copy of external forces
     typename Kokkos::View<double* [6], DeviceType>::HostMirror f;
 
-<<<<<<< HEAD
-    /// @brief Construct host state from state
-    explicit HostState(const State& state)
-        : x(Kokkos::create_mirror_view(state.x)),
-          q(Kokkos::create_mirror_view(state.q)),
-          v(Kokkos::create_mirror_view(state.v)),
-          vd(Kokkos::create_mirror_view(state.vd)) {}
-
-    /// @brief Copy state data to host state
-    void CopyFromState(const State& state) const {
-=======
     /// @brief  Construct host state from state
-    /// @param state
     explicit HostState(const State<DeviceType>& state)
         : x(Kokkos::create_mirror_view(Kokkos::WithoutInitializing, state.x)),
           q(Kokkos::create_mirror_view(Kokkos::WithoutInitializing, state.q)),
@@ -57,9 +45,7 @@
           f(Kokkos::create_mirror_view(Kokkos::WithoutInitializing, state.f)) {}
 
     /// @brief Copy state data to host state
-    /// @param state
     void CopyFromState(const State<DeviceType>& state) const {
->>>>>>> 47b3bebd
         Kokkos::deep_copy(this->x, state.x);
         Kokkos::deep_copy(this->q, state.q);
         Kokkos::deep_copy(this->v, state.v);
