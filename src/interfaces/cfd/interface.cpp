--- conflicted
+++ resolved
@@ -195,16 +195,8 @@
       parameters(true, input.max_iter, input.time_step, input.rho_inf),
       solver(CreateSolver<DeviceType>(state, elements, constraints)),
       state_save(CloneState(state)),
-<<<<<<< HEAD
-      host_state_x("host_state_x", state.num_system_nodes),
-      host_state_q("host_state_q", state.num_system_nodes),
-      host_state_v("host_state_v", state.num_system_nodes),
-      host_state_vd("host_state_vd", state.num_system_nodes),
+      host_state(state),
       outputs_(nullptr) {
-=======
-      host_state(state),
-      output_writer_(nullptr) {
->>>>>>> 47b3bebd
     // Copy state motion members from device to host
     this->host_state.CopyFromState(this->state);
     Kokkos::deep_copy(this->host_state.f, 0.);
@@ -294,67 +286,4 @@
     );
 }
 
-<<<<<<< HEAD
-=======
-//------------------------------------------------------------------------------
-// Write outputs
-//------------------------------------------------------------------------------
-void Interface::WriteOutputs() const {
-    const size_t num_nodes = state.num_system_nodes;
-    std::vector<double> x(num_nodes);
-    std::vector<double> y(num_nodes);
-    std::vector<double> z(num_nodes);
-    std::vector<double> i(num_nodes);
-    std::vector<double> j(num_nodes);
-    std::vector<double> k(num_nodes);
-    std::vector<double> w(num_nodes);
-
-    // position
-    for (size_t node = 0; node < num_nodes; ++node) {
-        x[node] = this->host_state.x(node, 0);
-        y[node] = this->host_state.x(node, 1);
-        z[node] = this->host_state.x(node, 2);
-        w[node] = this->host_state.x(node, 3);
-        i[node] = this->host_state.x(node, 4);
-        j[node] = this->host_state.x(node, 5);
-        k[node] = this->host_state.x(node, 6);
-    }
-    output_writer_->WriteStateDataAtTimestep(this->current_timestep_, "x", x, y, z, i, j, k, w);
-
-    // displacement
-    for (size_t node = 0; node < num_nodes; ++node) {
-        x[node] = this->host_state.q(node, 0);
-        y[node] = this->host_state.q(node, 1);
-        z[node] = this->host_state.q(node, 2);
-        w[node] = this->host_state.q(node, 3);
-        i[node] = this->host_state.q(node, 4);
-        j[node] = this->host_state.q(node, 5);
-        k[node] = this->host_state.q(node, 6);
-    }
-    output_writer_->WriteStateDataAtTimestep(this->current_timestep_, "u", x, y, z, i, j, k, w);
-
-    // velocity
-    for (size_t node = 0; node < num_nodes; ++node) {
-        x[node] = this->host_state.v(node, 0);
-        y[node] = this->host_state.v(node, 1);
-        z[node] = this->host_state.v(node, 2);
-        i[node] = this->host_state.v(node, 3);
-        j[node] = this->host_state.v(node, 4);
-        k[node] = this->host_state.v(node, 5);
-    }
-    output_writer_->WriteStateDataAtTimestep(this->current_timestep_, "v", x, y, z, i, j, k);
-
-    // acceleration
-    for (size_t node = 0; node < num_nodes; ++node) {
-        x[node] = this->host_state.vd(node, 0);
-        y[node] = this->host_state.vd(node, 1);
-        z[node] = this->host_state.vd(node, 2);
-        i[node] = this->host_state.vd(node, 3);
-        j[node] = this->host_state.vd(node, 4);
-        k[node] = this->host_state.vd(node, 5);
-    }
-    output_writer_->WriteStateDataAtTimestep(this->current_timestep_, "a", x, y, z, i, j, k);
-}
-
->>>>>>> 47b3bebd
 }  // namespace openturbine::cfd