#include "src/gebt_poc/static_beam_element.h"

#include <KokkosBlas.hpp>

#include "src/utilities/log.h"

namespace openturbine::gebt_poc {

// TECHDEBT Following is a hack to make things work temporarily - we should move over to
// using 2D views for the solver functions
void Convert2DViewTo1DView(Kokkos::View<const double**> view, Kokkos::View<double*> result) {
    auto populate_result = KOKKOS_LAMBDA(size_t i) {
        result(i) = view(i / view.extent(1), i % view.extent(1));
    };
    Kokkos::parallel_for(result.extent(0), populate_result);
}

void BMatrix(Kokkos::View<double**> constraints_gradient_matrix) {
    // Assemble the constraint gradient matrix i.e. B matrix
    // [B]_6x(n+1) = [
    //     [I]_3x3        [0]       [0]   ....  [0]
    //        [0]       [I]_3x3     [0]   ....  [0]
    // ]
    // where
    // [I]_3x3 = [1]_3x3
    // [0] = [0]_3x3

    Kokkos::deep_copy(constraints_gradient_matrix, 0.);
    auto B11 = Kokkos::subview(
        constraints_gradient_matrix, Kokkos::make_pair(0, 3), Kokkos::make_pair(0, 3)
    );
    auto B22 = Kokkos::subview(
        constraints_gradient_matrix, Kokkos::make_pair(3, 6), Kokkos::make_pair(3, 6)
    );

    Kokkos::parallel_for(
        1,
        KOKKOS_LAMBDA(std::size_t) {
            B11(0, 0) = 1.;
            B11(1, 1) = 1.;
            B11(2, 2) = 1.;
            B22(0, 0) = 1.;
            B22(1, 1) = 1.;
            B22(2, 2) = 1.;
        }
    );
}

struct DefinePositionVector_5NodeBeamElement {
    KOKKOS_FUNCTION
    void operator()(std::size_t) const {
        // node 1
        position_vectors_(0, 0) = 0.;
        position_vectors_(0, 1) = 0.;
        position_vectors_(0, 2) = 0.;
        position_vectors_(0, 3) = 0.9778215200524469;
        position_vectors_(0, 4) = -0.01733607539094763;
        position_vectors_(0, 5) = -0.09001900002195001;
        position_vectors_(0, 6) = -0.18831121859148398;
        // node 2
        position_vectors_(1, 0) = 0.8633658232300573;
        position_vectors_(1, 1) = -0.25589826392541715;
        position_vectors_(1, 2) = 0.1130411210682743;
        position_vectors_(1, 3) = 0.9950113028068008;
        position_vectors_(1, 4) = -0.002883848832932071;
        position_vectors_(1, 5) = -0.030192109815745303;
        position_vectors_(1, 6) = -0.09504013471947484;
        // node 3
        position_vectors_(2, 0) = 2.5;
        position_vectors_(2, 1) = -0.25;
        position_vectors_(2, 2) = 0.;
        position_vectors_(2, 3) = 0.9904718430204884;
        position_vectors_(2, 4) = -0.009526411091536478;
        position_vectors_(2, 5) = 0.09620741150793366;
        position_vectors_(2, 6) = 0.09807604012323785;
        // node 4
        position_vectors_(3, 0) = 4.136634176769943;
        position_vectors_(3, 1) = 0.39875540678255983;
        position_vectors_(3, 2) = -0.5416125496397027;
        position_vectors_(3, 3) = 0.9472312341234699;
        position_vectors_(3, 4) = -0.049692141629315074;
        position_vectors_(3, 5) = 0.18127630174800594;
        position_vectors_(3, 6) = 0.25965858850765167;
        // node 5
        position_vectors_(4, 0) = 5.;
        position_vectors_(4, 1) = 1.;
        position_vectors_(4, 2) = -1.;
        position_vectors_(4, 3) = 0.9210746582719719;
        position_vectors_(4, 4) = -0.07193653093139739;
        position_vectors_(4, 5) = 0.20507529985516368;
        position_vectors_(4, 6) = 0.32309554437664584;
    }
    Kokkos::View<double[5][7]> position_vectors_;
};

StaticBeamLinearizationParameters::StaticBeamLinearizationParameters()
    : position_vectors_(Kokkos::View<double[5][7]>("position_vectors")),
      stiffness_matrix_(StiffnessMatrix(gen_alpha_solver::create_matrix({
          {1., 2., 3., 4., 5., 6.},       // row 1
          {2., 4., 6., 8., 10., 12.},     // row 2
          {3., 6., 9., 12., 15., 18.},    // row 3
          {4., 8., 12., 16., 20., 24.},   // row 4
          {5., 10., 15., 20., 25., 30.},  // row 5
          {6., 12., 18., 24., 30., 36.}   // row 6
      }))),
      quadrature_(UserDefinedQuadrature(
          std::vector<double>{
              -0.9491079123427585,  // point 1
              -0.7415311855993945,  // point 2
              -0.4058451513773972,  // point 3
              0.,                   // point 4
              0.4058451513773972,   // point 5
              0.7415311855993945,   // point 6
              0.9491079123427585    // point 7
          },
          std::vector<double>{
              0.1294849661688697,  // weight 1
              0.2797053914892766,  // weight 2
              0.3818300505051189,  // weight 3
              0.4179591836734694,  // weight 4
              0.3818300505051189,  // weight 5
              0.2797053914892766,  // weight 6
              0.1294849661688697   // weight 7
          }
      )) {
    Kokkos::parallel_for(1, DefinePositionVector_5NodeBeamElement{position_vectors_});
}

StaticBeamLinearizationParameters::StaticBeamLinearizationParameters(
    Kokkos::View<double**> position_vectors, StiffnessMatrix stiffness_matrix,
    UserDefinedQuadrature quadrature
)
    : position_vectors_(position_vectors),
      stiffness_matrix_(stiffness_matrix),
      quadrature_(quadrature) {
}

void StaticBeamLinearizationParameters::ResidualVector(
    Kokkos::View<const double* [kNumberOfLieGroupComponents]> gen_coords,
    Kokkos::View<const double* [kNumberOfLieAlgebraComponents]> velocity,
    [[maybe_unused]] Kokkos::View<const double* [kNumberOfLieAlgebraComponents]> acceleration,
    Kokkos::View<const double*> lagrange_multipliers,
    [[maybe_unused]] const gen_alpha_solver::TimeStepper& time_stepper,
    Kokkos::View<double*> residual
) {
    // The residual vector for the generalized coordinates is given by
    // {residual} = {
    //     {residual_gen_coords} + {constraints_part2},
    //     {residual_constraints}
    // }
    const size_t zero{0};
    const auto size_dofs = velocity.extent(0) * velocity.extent(1);
    const auto size_constraints = lagrange_multipliers.extent(0);
    const auto size_residual = size_dofs + size_constraints;

<<<<<<< HEAD
    Kokkos::deep_copy(residual, 0.0);
    auto residual_gen_coords = Kokkos::subview(residual, Kokkos::make_pair(zero, size_dofs));
    CalculateStaticResidual(
        position_vectors_, gen_coords, stiffness_matrix_, quadrature_, residual_gen_coords
=======
    // Part 1: Calculate the residual vector for the generalized coordinates
    auto gen_coords_1D =
        Kokkos::View<double*>("gen_coords_1D", gen_coords.extent(0) * gen_coords.extent(1));
    Convert2DViewTo1DView(gen_coords, gen_coords_1D);

    Kokkos::deep_copy(residual, 0.0);
    auto residual_gen_coords = Kokkos::subview(residual, Kokkos::make_pair(zero, size_dofs));
    ElementalStaticForcesResidual(
        position_vectors_, gen_coords_1D, stiffness_matrix_, quadrature_, residual_gen_coords
>>>>>>> 45aab4db
    );

    // Part 2: Calculate the residual vector for the constraints
    // {R_c} = {B(q)}^T * {lambda}
    auto constraints_gradient_matrix =
        Kokkos::View<double**>("constraints_gradient_matrix", size_constraints, size_dofs);
    BMatrix(constraints_gradient_matrix);
    auto constraints_part2 = Kokkos::View<double*>("constraints_part2", size_dofs);
    KokkosBlas::gemv(
        "T", 1., constraints_gradient_matrix, lagrange_multipliers, 0., constraints_part2
    );

    KokkosBlas::axpy(1., constraints_part2, residual_gen_coords);

    auto residual_constraints =
        Kokkos::subview(residual, Kokkos::make_pair(size_dofs, size_residual));
<<<<<<< HEAD
    ConstraintsResidualVector(gen_coords, position_vectors_, residual_constraints);
=======
    ElementalConstraintForcesResidual(gen_coords_1D, residual_constraints);
>>>>>>> 45aab4db
}

void StaticBeamLinearizationParameters::IterationMatrix(
    const double& h, [[maybe_unused]] const double& beta_prime,
    [[maybe_unused]] const double& gamma_prime,
    Kokkos::View<const double* [kNumberOfLieGroupComponents]> gen_coords,
    Kokkos::View<const double* [kNumberOfLieAlgebraComponents]> delta_gen_coords,
    Kokkos::View<const double* [kNumberOfLieAlgebraComponents]> velocity,
    [[maybe_unused]] Kokkos::View<const double* [kNumberOfLieAlgebraComponents]> acceleration,
    Kokkos::View<const double*> lagrange_multipliers, Kokkos::View<double**> iteration_matrix
) {
    // Iteration matrix for the static beam element is given by
    // [iteration matrix] = [
    //     [K_t(q,v,v',Lambda,t)] * [T(h dq)]                   [B(q)^T]]
    //          [ B(q) ] * [T(h dq)]                               [0]
    // ]
    // where,
    // [K_t(q,v,v',Lambda,t)] = Tangent stiffness matrix
    // [T(h dq)] = Tangent operator
    // [B(q)] = Constraint gradient matrix
    const size_t zero{0};
    const auto size_dofs = velocity.extent(0) * velocity.extent(1);
    const auto size_constraints = lagrange_multipliers.extent(0);
    const auto size_iteration = size_dofs + size_constraints;
    const auto n_nodes = velocity.extent(0);

    // Assemble the tangent operator (same size as the stiffness matrix)
    auto delta_gen_coords_node =
        Kokkos::View<double*>("delta_gen_coords_node", kNumberOfVectorComponents);
    auto tangent_operator = Kokkos::View<double**>("tangent_operator", size_dofs, size_dofs);
    Kokkos::deep_copy(tangent_operator, 0.0);
    for (size_t i = 0; i < n_nodes; ++i) {
        Kokkos::deep_copy(
            delta_gen_coords_node, Kokkos::subview(delta_gen_coords, i, Kokkos::make_pair(3, 6))
        );
        KokkosBlas::scal(delta_gen_coords_node, h, delta_gen_coords_node);
        auto tangent_operator_node = Kokkos::subview(
            tangent_operator,
            Kokkos::make_pair(
                i * kNumberOfLieAlgebraComponents, (i + 1) * kNumberOfLieAlgebraComponents
            ),
            Kokkos::make_pair(
                i * kNumberOfLieAlgebraComponents, (i + 1) * kNumberOfLieAlgebraComponents
            )
        );
        TangentOperator(delta_gen_coords_node, tangent_operator_node);
    }

    Kokkos::deep_copy(iteration_matrix, 0.0);

    // Calculate the beam element static iteration matrix
    auto iteration_matrix_local =
        Kokkos::View<double**>("iteration_matrix_local", size_dofs, size_dofs);
<<<<<<< HEAD
    CalculateStaticIterationMatrix(
        position_vectors_, gen_coords, stiffness_matrix_, quadrature_, iteration_matrix_local
=======
    ElementalStaticStiffnessMatrix(
        position_vectors_, gen_coords_1D, stiffness_matrix_, quadrature_, iteration_matrix_local
>>>>>>> 45aab4db
    );

    // Combine beam element static iteration matrix with constraints into quadrant 1
    // quadrant_1 = K_t + K_t_part2
    auto quadrant_1 = Kokkos::subview(
        iteration_matrix, Kokkos::make_pair(zero, size_dofs), Kokkos::make_pair(zero, size_dofs)
    );
    KokkosBlas::gemm("N", "N", 1.0, iteration_matrix_local, tangent_operator, 0.0, quadrant_1);

    // quadrant_2 = Transpose([B(q)])
    auto quadrant_2 = Kokkos::subview(
        iteration_matrix, Kokkos::make_pair(zero, size_dofs),
        Kokkos::make_pair(size_dofs, size_iteration)
    );
    auto constraints_gradient_matrix =
        Kokkos::View<double**>("constraints_gradient_matrix", size_constraints, size_dofs);
<<<<<<< HEAD
    ConstraintsGradientMatrix(gen_coords, position_vectors_, constraints_gradient_matrix);

=======
    BMatrix(constraints_gradient_matrix);
>>>>>>> 45aab4db
    auto temp = gen_alpha_solver::transpose_matrix(constraints_gradient_matrix);
    Kokkos::deep_copy(quadrant_2, temp);

    // quadrant_3 = B(q) * T(h dq)
    auto quadrant_3 = Kokkos::subview(
        iteration_matrix, Kokkos::make_pair(size_dofs, size_iteration),
        Kokkos::make_pair(zero, size_dofs)
    );
    KokkosBlas::gemm("N", "N", 1.0, constraints_gradient_matrix, tangent_operator, 0.0, quadrant_3);
}

}  // namespace openturbine::gebt_poc<|MERGE_RESOLUTION|>--- conflicted
+++ resolved
@@ -153,22 +153,11 @@
     const auto size_constraints = lagrange_multipliers.extent(0);
     const auto size_residual = size_dofs + size_constraints;
 
-<<<<<<< HEAD
-    Kokkos::deep_copy(residual, 0.0);
-    auto residual_gen_coords = Kokkos::subview(residual, Kokkos::make_pair(zero, size_dofs));
-    CalculateStaticResidual(
-        position_vectors_, gen_coords, stiffness_matrix_, quadrature_, residual_gen_coords
-=======
-    // Part 1: Calculate the residual vector for the generalized coordinates
-    auto gen_coords_1D =
-        Kokkos::View<double*>("gen_coords_1D", gen_coords.extent(0) * gen_coords.extent(1));
-    Convert2DViewTo1DView(gen_coords, gen_coords_1D);
-
     Kokkos::deep_copy(residual, 0.0);
     auto residual_gen_coords = Kokkos::subview(residual, Kokkos::make_pair(zero, size_dofs));
     ElementalStaticForcesResidual(
-        position_vectors_, gen_coords_1D, stiffness_matrix_, quadrature_, residual_gen_coords
->>>>>>> 45aab4db
+        position_vectors_, gen_coords, stiffness_matrix_, quadrature_, residual_gen_coords
+
     );
 
     // Part 2: Calculate the residual vector for the constraints
@@ -185,11 +174,8 @@
 
     auto residual_constraints =
         Kokkos::subview(residual, Kokkos::make_pair(size_dofs, size_residual));
-<<<<<<< HEAD
-    ConstraintsResidualVector(gen_coords, position_vectors_, residual_constraints);
-=======
-    ElementalConstraintForcesResidual(gen_coords_1D, residual_constraints);
->>>>>>> 45aab4db
+    ElementalConstraintForcesResidual(gen_coords, residual_constraints);
+
 }
 
 void StaticBeamLinearizationParameters::IterationMatrix(
@@ -243,13 +229,9 @@
     // Calculate the beam element static iteration matrix
     auto iteration_matrix_local =
         Kokkos::View<double**>("iteration_matrix_local", size_dofs, size_dofs);
-<<<<<<< HEAD
-    CalculateStaticIterationMatrix(
+    ElementalStaticStiffnessMatrix(
         position_vectors_, gen_coords, stiffness_matrix_, quadrature_, iteration_matrix_local
-=======
-    ElementalStaticStiffnessMatrix(
-        position_vectors_, gen_coords_1D, stiffness_matrix_, quadrature_, iteration_matrix_local
->>>>>>> 45aab4db
+
     );
 
     // Combine beam element static iteration matrix with constraints into quadrant 1
@@ -266,12 +248,8 @@
     );
     auto constraints_gradient_matrix =
         Kokkos::View<double**>("constraints_gradient_matrix", size_constraints, size_dofs);
-<<<<<<< HEAD
     ConstraintsGradientMatrix(gen_coords, position_vectors_, constraints_gradient_matrix);
 
-=======
-    BMatrix(constraints_gradient_matrix);
->>>>>>> 45aab4db
     auto temp = gen_alpha_solver::transpose_matrix(constraints_gradient_matrix);
     Kokkos::deep_copy(quadrant_2, temp);
 
