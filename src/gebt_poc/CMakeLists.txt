--- conflicted
+++ resolved
@@ -7,9 +7,6 @@
     model.cpp
     section.cpp
     solver.cpp
-<<<<<<< HEAD
+    state.cpp
     static_beam_element.cpp
-=======
-    state.cpp
->>>>>>> 833a0e56
 )