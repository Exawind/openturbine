--- conflicted
+++ resolved
@@ -67,13 +67,8 @@
     // Part 1: Calculate the residual vector for the generalized coordinates
     Kokkos::deep_copy(residual, 0.0);
     auto residual_gen_coords = Kokkos::subview(residual, Kokkos::make_pair(zero, size_dofs));
-<<<<<<< HEAD
-    CalculateStaticResidual(
+    ElementalStaticForcesResidual(
         position_vectors_, gen_coords, stiffness_matrix_, quadrature_, residual_gen_coords
-=======
-    ElementalStaticForcesResidual(
-        position_vectors_, gen_coords_1D, stiffness_matrix_, quadrature_, residual_gen_coords
->>>>>>> 45aab4db
     );
 
     // Part 2: Calculate the residual vector for the constraints
@@ -90,11 +85,7 @@
 
     auto residual_constraints =
         Kokkos::subview(residual, Kokkos::make_pair(size_dofs, size_residual));
-<<<<<<< HEAD
-    ConstraintsResidualVector(gen_coords, position_vectors_, residual_constraints);
-=======
-    ElementalConstraintForcesResidual(gen_coords_1D, residual_constraints);
->>>>>>> 45aab4db
+    ElementalConstraintForcesResidual(gen_coords, residual_constraints);
 }
 
 void ClampedBeamLinearizationParameters::IterationMatrix(
@@ -144,13 +135,8 @@
     // Calculate the beam element static iteration matrix
     auto iteration_matrix_local =
         Kokkos::View<double**>("iteration_matrix_local", size_dofs, size_dofs);
-<<<<<<< HEAD
-    CalculateStaticIterationMatrix(
+    ElementalStaticStiffnessMatrix(
         position_vectors_, gen_coords, stiffness_matrix_, quadrature_, iteration_matrix_local
-=======
-    ElementalStaticStiffnessMatrix(
-        position_vectors_, gen_coords_1D, stiffness_matrix_, quadrature_, iteration_matrix_local
->>>>>>> 45aab4db
     );
 
     // Combine beam element static iteration matrix with constraints into quadrant 1
