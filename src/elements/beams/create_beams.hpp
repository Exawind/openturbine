--- conflicted
+++ resolved
@@ -111,11 +111,9 @@
     Kokkos::deep_copy(beams.node_FX, 0.);
     Kokkos::deep_copy(beams.qp_Fe, 0.);
 
-<<<<<<< HEAD
     auto range_policy =
         Kokkos::RangePolicy<typename DeviceType::execution_space>(0, beams.num_elems);
-=======
->>>>>>> f09d59de
+
     Kokkos::parallel_for(
         "InterpolateQPPosition", range_policy,
         InterpolateQPPosition<DeviceType>{
