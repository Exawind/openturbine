#pragma once

#include <Kokkos_Core.hpp>

#include "elements/elements.hpp"
#include "freedom_signature.hpp"
#include "state/state.hpp"

namespace openturbine {

template <typename DeviceType>
struct CreateElementFreedomTable_Beams {
    typename Kokkos::View<size_t*, DeviceType>::const_type num_nodes_per_element;
    typename Kokkos::View<size_t**, DeviceType>::const_type node_state_indices;
    typename Kokkos::View<size_t*, DeviceType>::const_type node_freedom_map_table;
    Kokkos::View<size_t***, DeviceType> element_freedom_table;

    KOKKOS_FUNCTION
    void operator()(size_t i_elem) const {
        for (auto j_node = 0U; j_node < num_nodes_per_element(i_elem); ++j_node) {
            const auto node_index = node_state_indices(i_elem, j_node);
            for (auto k_dof = 0U; k_dof < 6U; ++k_dof) {
                element_freedom_table(i_elem, j_node, k_dof) =
                    node_freedom_map_table(node_index) + k_dof;
            }
        }
    }
};

template <typename DeviceType>
struct CreateElementFreedomTable_Masses {
    typename Kokkos::View<size_t*, DeviceType>::const_type node_state_indices;
    typename Kokkos::View<size_t*, DeviceType>::const_type node_freedom_map_table;
    Kokkos::View<size_t**, DeviceType> element_freedom_table;

    KOKKOS_FUNCTION
    void operator()(size_t i_elem) const {
        // Masses always have one node per element
        const auto node_index = node_state_indices(i_elem);
        for (auto k_dof = 0U; k_dof < 6U; ++k_dof) {
            element_freedom_table(i_elem, k_dof) = node_freedom_map_table(node_index) + k_dof;
        }
    }
};

template <typename DeviceType>
struct CreateElementFreedomTable_Springs {
    typename Kokkos::View<size_t*, DeviceType>::const_type num_nodes_per_element;
    typename Kokkos::View<size_t* [2], DeviceType>::const_type node_state_indices;
    typename Kokkos::View<size_t*, DeviceType>::const_type node_freedom_map_table;
    Kokkos::View<size_t* [2][3], DeviceType> element_freedom_table;

    KOKKOS_FUNCTION
    void operator()(size_t i_elem) const {
        // Springs always have two nodes per element
        for (auto j_node = 0U; j_node < 2U; ++j_node) {
            const auto node_index = node_state_indices(i_elem, j_node);
            // Springs only have translational DOFs
            for (auto k_dof = 0U; k_dof < 3U; ++k_dof) {
                element_freedom_table(i_elem, j_node, k_dof) =
                    node_freedom_map_table(node_index) + k_dof;
            }
        }
    }
};

template <typename DeviceType>
inline void create_element_freedom_table(
    Elements<DeviceType>& elements, const State<DeviceType>& state
) {
<<<<<<< HEAD
    auto beams_range =
        Kokkos::RangePolicy<typename DeviceType::execution_space>(0, elements.beams.num_elems);
=======
>>>>>>> f09d59de
    Kokkos::parallel_for(
        "CreateElementFreedomTable_Beams", beams_range,
        CreateElementFreedomTable_Beams<DeviceType>{
            elements.beams.num_nodes_per_element, elements.beams.node_state_indices,
            state.node_freedom_map_table, elements.beams.element_freedom_table
        }
    );
    auto masses_range =
        Kokkos::RangePolicy<typename DeviceType::execution_space>(0, elements.masses.num_elems);
    Kokkos::parallel_for(
        "CreateElementFreedomTable_Masses", masses_range,
        CreateElementFreedomTable_Masses<DeviceType>{
            elements.masses.state_indices, state.node_freedom_map_table,
            elements.masses.element_freedom_table
        }
    );
    auto springs_range =
        Kokkos::RangePolicy<typename DeviceType::execution_space>(0, elements.springs.num_elems);
    Kokkos::parallel_for(
        "CreateElementFreedomTable_Springs", springs_range,
        CreateElementFreedomTable_Springs<DeviceType>{
            elements.springs.num_nodes_per_element, elements.springs.node_state_indices,
            state.node_freedom_map_table, elements.springs.element_freedom_table
        }
    );
}

}  // namespace openturbine<|MERGE_RESOLUTION|>--- conflicted
+++ resolved
@@ -68,11 +68,9 @@
 inline void create_element_freedom_table(
     Elements<DeviceType>& elements, const State<DeviceType>& state
 ) {
-<<<<<<< HEAD
     auto beams_range =
         Kokkos::RangePolicy<typename DeviceType::execution_space>(0, elements.beams.num_elems);
-=======
->>>>>>> f09d59de
+
     Kokkos::parallel_for(
         "CreateElementFreedomTable_Beams", beams_range,
         CreateElementFreedomTable_Beams<DeviceType>{
