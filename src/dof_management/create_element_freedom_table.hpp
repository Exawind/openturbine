#pragma once

#include <Kokkos_Core.hpp>

#include "freedom_signature.hpp"

#include "src/elements/elements.hpp"
#include "src/state/state.hpp"

namespace openturbine {

<<<<<<< HEAD
inline void create_element_freedom_table(Elements& elements, const State& state) {
    // Beams data
    auto has_beams = elements.beams != nullptr;
    const auto beams_num_elems = has_beams ? elements.beams->num_elems : 0U;
    const auto beams_node_state_indices =
        has_beams ? elements.beams->node_state_indices
                  : Kokkos::View<size_t**>("beams_node_state_indices", 0);
    const auto beams_num_nodes_per_element =
        has_beams ? elements.beams->num_nodes_per_element
                  : Kokkos::View<size_t*>("beams_num_nodes_per_element", 0);
    auto beams_element_freedom_table =
        has_beams ? elements.beams->element_freedom_table
                  : Kokkos::View<size_t** [6]>("beams_element_freedom_table", 0);

    // Beams element freedom table
    Kokkos::parallel_for(
        "Create Beams Element Freedom Table", 1,
        KOKKOS_LAMBDA(size_t) {
            for (auto i = 0U; i < beams_num_elems; ++i) {
                const auto num_nodes = beams_num_nodes_per_element(i);
                for (auto j = 0U; j < num_nodes; ++j) {
                    const auto node_index = beams_node_state_indices(i, j);
                    for (auto k = 0U; k < 6U; ++k) {
                        beams_element_freedom_table(i, j, k) =
                            state.node_freedom_map_table(node_index) + k;
                    }
                }
            }
        }
    );

    // Masses data
    auto has_masses = elements.masses != nullptr;
    const auto masses_num_elems = has_masses ? elements.masses->num_elems : 0U;
    const auto masses_node_state_indices =
        has_masses ? elements.masses->state_indices
                   : Kokkos::View<size_t* [1]>("masses_node_state_indices", 0);
    auto masses_element_freedom_table =
        has_masses ? elements.masses->element_freedom_table
                   : Kokkos::View<size_t* [1][6]>("masses_element_freedom_table", 0);

    // Masses element freedom table
    Kokkos::parallel_for(
        "Create Masses Element Freedom Table", 1,
        KOKKOS_LAMBDA(size_t) {
            for (auto i = 0U; i < masses_num_elems; ++i) {
                const auto num_nodes = 1U;
                for (auto j = 0U; j < num_nodes; ++j) {
                    const auto node_index = masses_node_state_indices(i, j);
                    for (auto k = 0U; k < 6U; ++k) {
                        masses_element_freedom_table(i, j, k) =
                            state.node_freedom_map_table(node_index) + k;
                    }
                }
            }
=======
struct CreateElementFreedomTable {
    Kokkos::View<size_t*>::const_type num_nodes_per_element;
    Kokkos::View<size_t**>::const_type node_state_indices;
    Kokkos::View<size_t*>::const_type node_freedom_map_table;
    Kokkos::View<size_t***> element_freedom_table;

    KOKKOS_FUNCTION
    void operator()(size_t i) const {
        for (auto j = 0U; j < num_nodes_per_element(i); ++j) {
            const auto node_index = node_state_indices(i, j);
            for (auto k = 0U; k < 6U; ++k) {
                element_freedom_table(i, j, k) = node_freedom_map_table(node_index) + k;
            }
        }
    }
};

inline void create_element_freedom_table(Beams& beams, const State& state) {
    Kokkos::parallel_for(
        "Create Element Freedom Table", beams.num_elems,
        CreateElementFreedomTable{
            beams.num_nodes_per_element, beams.node_state_indices, state.node_freedom_map_table,
            beams.element_freedom_table
>>>>>>> 6b853401
        }
    );
}

}  // namespace openturbine<|MERGE_RESOLUTION|>--- conflicted
+++ resolved
@@ -9,63 +9,6 @@
 
 namespace openturbine {
 
-<<<<<<< HEAD
-inline void create_element_freedom_table(Elements& elements, const State& state) {
-    // Beams data
-    auto has_beams = elements.beams != nullptr;
-    const auto beams_num_elems = has_beams ? elements.beams->num_elems : 0U;
-    const auto beams_node_state_indices =
-        has_beams ? elements.beams->node_state_indices
-                  : Kokkos::View<size_t**>("beams_node_state_indices", 0);
-    const auto beams_num_nodes_per_element =
-        has_beams ? elements.beams->num_nodes_per_element
-                  : Kokkos::View<size_t*>("beams_num_nodes_per_element", 0);
-    auto beams_element_freedom_table =
-        has_beams ? elements.beams->element_freedom_table
-                  : Kokkos::View<size_t** [6]>("beams_element_freedom_table", 0);
-
-    // Beams element freedom table
-    Kokkos::parallel_for(
-        "Create Beams Element Freedom Table", 1,
-        KOKKOS_LAMBDA(size_t) {
-            for (auto i = 0U; i < beams_num_elems; ++i) {
-                const auto num_nodes = beams_num_nodes_per_element(i);
-                for (auto j = 0U; j < num_nodes; ++j) {
-                    const auto node_index = beams_node_state_indices(i, j);
-                    for (auto k = 0U; k < 6U; ++k) {
-                        beams_element_freedom_table(i, j, k) =
-                            state.node_freedom_map_table(node_index) + k;
-                    }
-                }
-            }
-        }
-    );
-
-    // Masses data
-    auto has_masses = elements.masses != nullptr;
-    const auto masses_num_elems = has_masses ? elements.masses->num_elems : 0U;
-    const auto masses_node_state_indices =
-        has_masses ? elements.masses->state_indices
-                   : Kokkos::View<size_t* [1]>("masses_node_state_indices", 0);
-    auto masses_element_freedom_table =
-        has_masses ? elements.masses->element_freedom_table
-                   : Kokkos::View<size_t* [1][6]>("masses_element_freedom_table", 0);
-
-    // Masses element freedom table
-    Kokkos::parallel_for(
-        "Create Masses Element Freedom Table", 1,
-        KOKKOS_LAMBDA(size_t) {
-            for (auto i = 0U; i < masses_num_elems; ++i) {
-                const auto num_nodes = 1U;
-                for (auto j = 0U; j < num_nodes; ++j) {
-                    const auto node_index = masses_node_state_indices(i, j);
-                    for (auto k = 0U; k < 6U; ++k) {
-                        masses_element_freedom_table(i, j, k) =
-                            state.node_freedom_map_table(node_index) + k;
-                    }
-                }
-            }
-=======
 struct CreateElementFreedomTable {
     Kokkos::View<size_t*>::const_type num_nodes_per_element;
     Kokkos::View<size_t**>::const_type node_state_indices;
@@ -83,15 +26,26 @@
     }
 };
 
-inline void create_element_freedom_table(Beams& beams, const State& state) {
-    Kokkos::parallel_for(
-        "Create Element Freedom Table", beams.num_elems,
-        CreateElementFreedomTable{
-            beams.num_nodes_per_element, beams.node_state_indices, state.node_freedom_map_table,
-            beams.element_freedom_table
->>>>>>> 6b853401
-        }
-    );
+inline void create_element_freedom_table(Elements& elements, const State& state) {
+    if (elements.beams) {
+        Kokkos::parallel_for(
+            "Create Element Freedom Table", elements.beams->num_elems,
+            CreateElementFreedomTable{
+                elements.beams->num_nodes_per_element, elements.beams->node_state_indices,
+                state.node_freedom_map_table, elements.beams->element_freedom_table
+            }
+        );
+    }
+
+    if (elements.masses) {
+        Kokkos::parallel_for(
+            "Create Element Freedom Table", elements.masses->num_elems,
+            CreateElementFreedomTable{
+                elements.masses->num_nodes_per_element, elements.masses->state_indices,
+                state.node_freedom_map_table, elements.masses->element_freedom_table
+            }
+        );
+    }
 }
 
 }  // namespace openturbine