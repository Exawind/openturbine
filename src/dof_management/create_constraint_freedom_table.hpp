--- conflicted
+++ resolved
@@ -10,7 +10,6 @@
 
 template <typename DeviceType>
 struct CreateConstraintFreedomTable {
-<<<<<<< HEAD
     typename Kokkos::View<ConstraintType*, DeviceType>::const_type type;
     typename Kokkos::View<size_t*, DeviceType>::const_type target_node_index;
     typename Kokkos::View<size_t*, DeviceType>::const_type base_node_index;
@@ -18,15 +17,6 @@
     typename Kokkos::View<size_t*, DeviceType>::const_type node_freedom_map_table;
     Kokkos::View<size_t* [6], DeviceType> target_node_freedom_table;
     Kokkos::View<size_t* [6], DeviceType> base_node_freedom_table;
-=======
-    Kokkos::View<ConstraintType*>::const_type type;
-    Kokkos::View<size_t*>::const_type target_node_index;
-    Kokkos::View<size_t*>::const_type base_node_index;
-    Kokkos::View<size_t*>::const_type active_dofs;
-    Kokkos::View<size_t*>::const_type node_freedom_map_table;
-    Kokkos::View<size_t* [6]> target_node_freedom_table;
-    Kokkos::View<size_t* [6]> base_node_freedom_table;
->>>>>>> f09d59de
 
     KOKKOS_FUNCTION
     void operator()(size_t i) const {
@@ -55,11 +45,9 @@
 inline void create_constraint_freedom_table(
     Constraints<DeviceType>& constraints, const State<DeviceType>& state
 ) {
-<<<<<<< HEAD
     auto constraints_range =
         Kokkos::RangePolicy<typename DeviceType::execution_space>(0, constraints.num_constraints);
-=======
->>>>>>> f09d59de
+
     Kokkos::parallel_for(
         "Create Constraint Node Freedom Table", constraints_range,
         CreateConstraintFreedomTable<DeviceType>{
