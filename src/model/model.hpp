--- conflicted
+++ resolved
@@ -323,30 +323,4 @@
     std::vector<Constraint> constraints_;         //< Constraints in the model
 };
 
-<<<<<<< HEAD
-/// @brief Compute freedom tables for state, elements, and constraints -> then construct and return
-/// solver
-[[nodiscard]] inline Solver CreateSolver(
-    State& state, Elements& elements, Constraints& constraints
-) {
-    assemble_node_freedom_allocation_table(state, elements, constraints);
-    compute_node_freedom_map_table(state);
-    create_element_freedom_table(elements, state);
-    create_constraint_freedom_table(constraints, state);
-    return {
-        state.ID,
-        state.node_freedom_allocation_table,
-        state.node_freedom_map_table,
-        elements.NumberOfNodesPerElement(),
-        elements.NodeStateIndices(),
-        constraints.num_dofs,
-        constraints.type,
-        constraints.base_node_freedom_table,
-        constraints.target_node_freedom_table,
-        constraints.row_range
-    };
-}
-
-=======
->>>>>>> 9173cd93
 }  // namespace openturbine