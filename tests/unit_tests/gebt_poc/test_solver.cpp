#include <gtest/gtest.h>

#include "src/gebt_poc/solver.h"
#include "src/gen_alpha_poc/quaternion.h"
#include "tests/unit_tests/gebt_poc/test_data.h"
#include "tests/unit_tests/gen_alpha_poc/test_utilities.h"

namespace openturbine::gebt_poc::tests {

TEST(SolverTest, UserDefinedQuadrature) {
    auto quadrature_points = std::vector<double>{
        -0.9491079123427585,  // point 1
        -0.7415311855993945,  // point 2
        -0.4058451513773972,  // point 3
        0.,                   // point 4
        0.4058451513773972,   // point 5
        0.7415311855993945,   // point 6
        0.9491079123427585    // point 7
    };
    auto quadrature_weights = std::vector<double>{
        0.1294849661688697,  // weight 1
        0.2797053914892766,  // weight 2
        0.3818300505051189,  // weight 3
        0.4179591836734694,  // weight 4
        0.3818300505051189,  // weight 5
        0.2797053914892766,  // weight 6
        0.1294849661688697   // weight 7
    };
    auto quadrature = UserDefinedQuadrature(quadrature_points, quadrature_weights);

    EXPECT_EQ(quadrature.GetNumberOfQuadraturePoints(), 7);
    EXPECT_EQ(quadrature.GetQuadraturePoints(), quadrature_points);
    EXPECT_EQ(quadrature.GetQuadratureWeights(), quadrature_weights);
}
struct CalculateInterpolatedValues_populate_coords {
    Kokkos::View<double[14]> generalized_coords;

    KOKKOS_FUNCTION
    void operator()(std::size_t) const {
        // node 1
        generalized_coords(0) = 1.;
        generalized_coords(1) = 2.;
        generalized_coords(2) = 3.;
        generalized_coords(3) = 0.;
        generalized_coords(4) = -1.;
        generalized_coords(5) = -2.;
        generalized_coords(6) = -3.;
        // node 2
        generalized_coords(7) = 2.;
        generalized_coords(8) = 3.;
        generalized_coords(9) = 4.;
        generalized_coords(10) = 0.;
        generalized_coords(11) = 1.;
        generalized_coords(12) = 4.;
        generalized_coords(13) = 9.;
    }
};

TEST(SolverTest, CalculateInterpolatedValues) {
    auto generalized_coords = Kokkos::View<double[14]>("generalized_coords");
    Kokkos::parallel_for(1, CalculateInterpolatedValues_populate_coords{generalized_coords});
    auto quadrature_pt = 0.;
    auto shape_function = gen_alpha_solver::create_vector(LagrangePolynomial(1, quadrature_pt));

    auto interpolated_values = Kokkos::View<double[7]>("interpolated_values");
    Interpolate(generalized_coords, shape_function, 1., interpolated_values);

    openturbine::gen_alpha_solver::tests::expect_kokkos_view_1D_equal(
        interpolated_values, {1.5, 2.5, 3.5, 0., 0., 1., 3.}
    );
}

struct CalculateCurvature_populate_coords {
    Kokkos::View<double[7]> gen_coords;
    gen_alpha_solver::Quaternion q;

    KOKKOS_FUNCTION
    void operator()(std::size_t) const {
        gen_coords(0) = 0.;
        gen_coords(1) = 0.;
        gen_coords(2) = 0.;
        gen_coords(3) = q.GetScalarComponent();
        gen_coords(4) = q.GetXComponent();
        gen_coords(5) = q.GetYComponent();
        gen_coords(6) = q.GetZComponent();
    }
};

struct CalculateCurvature_populate_derivative {
    Kokkos::View<double[7]> gen_coords_derivative;

    KOKKOS_FUNCTION
    void operator()(std::size_t) const {
        gen_coords_derivative(0) = 0.;
        gen_coords_derivative(1) = 0.;
        gen_coords_derivative(2) = 0.;
        gen_coords_derivative(3) = -0.0257045;
        gen_coords_derivative(4) = -0.0230032;
        gen_coords_derivative(5) = 0.030486;
        gen_coords_derivative(6) = 0.0694527;
    }
};

TEST(SolverTest, CalculateCurvature) {
    auto rotation_matrix = gen_alpha_solver::RotationMatrix(
        0.8146397707387071, -0.4884001129794905, 0.31277367787652416, 0.45607520213614394,
        0.8726197541000288, 0.17472886066955512, -0.3582700851693625, 0.00030723936311904954,
        0.933617936672551
    );
    auto q = gen_alpha_solver::rotation_matrix_to_quaternion(rotation_matrix);

    auto gen_coords = Kokkos::View<double[7]>("gen_coords");
    Kokkos::parallel_for(1, CalculateCurvature_populate_coords{gen_coords, q});

    auto gen_coords_derivative = Kokkos::View<double[7]>("gen_coords_derivative");

    Kokkos::parallel_for(1, CalculateCurvature_populate_derivative{gen_coords_derivative});

    auto curvature = Kokkos::View<double[3]>("curvature");
    CalculateCurvature(gen_coords, gen_coords_derivative, curvature);

    EXPECT_NEAR(curvature(0), -0.03676700256944363, 1e-6);
    EXPECT_NEAR(curvature(1), 0.062023963818612256, 1e-6);
    EXPECT_NEAR(curvature(2), 0.15023478838786522, 1e-6);
}

TEST(SolverTest, CalculateSectionalStiffness) {
    auto rotation_0 = gen_alpha_solver::create_matrix({
        {1., 2., 3.},  // row 1
        {4., 5., 6.},  // row 2
        {7., 8., 9.}   // row 3
    });
    auto rotation = gen_alpha_solver::create_matrix({
        {1., 0., 0.},  // row 1
        {0., 1., 0.},  // row 2
        {0., 0., 1.}   // row 3
    });
    auto stiffness = StiffnessMatrix(gen_alpha_solver::create_matrix({
        {1., 2., 3., 4., 5., 6.},       // row 1
        {2., 4., 6., 8., 10., 12.},     // row 2
        {3., 6., 9., 12., 15., 18.},    // row 3
        {4., 8., 12., 16., 20., 24.},   // row 4
        {5., 10., 15., 20., 25., 30.},  // row 5
        {6., 12., 18., 24., 30., 36.}   // row 6
    }));

    auto sectional_stiffness = Kokkos::View<double[6][6]>("sectional_stiffness");
    CalculateSectionalStiffness(stiffness, rotation_0, rotation, sectional_stiffness);

    openturbine::gen_alpha_solver::tests::expect_kokkos_view_2D_equal(
        sectional_stiffness,
        {
            {196., 448., 700., 448., 1078., 1708.},      // row 1
            {448., 1024., 1600., 1024., 2464., 3904.},   // row 2
            {700., 1600., 2500., 1600., 3850., 6100.},   // row 3
            {448., 1024., 1600., 1024., 2464., 3904.},   // row 4
            {1078., 2464., 3850., 2464., 5929., 9394.},  // row 5
            {1708., 3904., 6100., 3904., 9394., 14884.}  // row 6
        }
    );
}

struct CalculateElasticForces_populate_strain {
    Kokkos::View<double[6]> sectional_strain;

    KOKKOS_FUNCTION
    void operator()(std::size_t) const {
        sectional_strain(0) = 1.1;
        sectional_strain(1) = 2.2;
        sectional_strain(2) = 3.3;
        sectional_strain(3) = 1.;
        sectional_strain(4) = 1.;
        sectional_strain(5) = 1.;
    }
};

struct CalculateElasticForces_populate_position_derivatives {
    Kokkos::View<double[7]> position_vector_derivatives;

    KOKKOS_FUNCTION
    void operator()(std::size_t) const {
        position_vector_derivatives(0) = 1.;
        position_vector_derivatives(1) = 2.;
        position_vector_derivatives(2) = 3.;
        position_vector_derivatives(3) = 1.;
        position_vector_derivatives(4) = 0.;
        position_vector_derivatives(5) = 0.;
        position_vector_derivatives(6) = 0.;
    }
};

struct CalculateElasticForces_populate_coords_derivatives {
    Kokkos::View<double[7]> gen_coords_derivatives;

    KOKKOS_FUNCTION
    void operator()(std::size_t) const {
        gen_coords_derivatives(0) = 0.1;
        gen_coords_derivatives(1) = 0.2;
        gen_coords_derivatives(2) = 0.3;
        gen_coords_derivatives(3) = 1.;
        gen_coords_derivatives(4) = 0.;
        gen_coords_derivatives(5) = 0.;
        gen_coords_derivatives(6) = 0.;
    }
};

TEST(SolverTest, CalculateElasticForces) {
    auto sectional_strain = Kokkos::View<double*>("sectional_strain", 6);
    Kokkos::parallel_for(1, CalculateElasticForces_populate_strain{sectional_strain});

    auto rotation = gen_alpha_solver::create_matrix({
        {1., 2., 3.},  // row 1
        {4., 5., 6.},  // row 2
        {7., 8., 9.}   // row 3
    });

    auto position_vector_derivatives = Kokkos::View<double*>("position_vector_derivatives", 7);
    Kokkos::parallel_for(
        1, CalculateElasticForces_populate_position_derivatives{position_vector_derivatives}
    );

    auto gen_coords_derivatives = Kokkos::View<double*>("gen_coords_derivatives", 7);
    Kokkos::parallel_for(
        1, CalculateElasticForces_populate_coords_derivatives{gen_coords_derivatives}
    );

    auto stiffness = gen_alpha_solver::create_matrix({
        {1., 2., 3., 4., 5., 6.},       // row 1
        {2., 4., 6., 8., 10., 12.},     // row 2
        {3., 6., 9., 12., 15., 18.},    // row 3
        {4., 8., 12., 16., 20., 24.},   // row 4
        {5., 10., 15., 20., 25., 30.},  // row 5
        {6., 12., 18., 24., 30., 36.}   // row 6
    });
    auto elastic_forces_fc = Kokkos::View<double*>("elastic_forces_fc", 6);
    auto elastic_forces_fd = Kokkos::View<double*>("elastic_forces_fd", 6);
    CalculateElasticForces(
        sectional_strain, rotation, position_vector_derivatives, gen_coords_derivatives, stiffness,
        elastic_forces_fc, elastic_forces_fd
    );

    openturbine::gen_alpha_solver::tests::expect_kokkos_view_1D_equal(
        elastic_forces_fc, {-197.6, -395.2, -592.8, -790.4, -988., -1185.6}
    );
    openturbine::gen_alpha_solver::tests::expect_kokkos_view_1D_equal(
        elastic_forces_fd, {0., 0., 0., 0., 0., 0.}
    );
}

TEST(SolverTest, CalculateStaticResidualWithZeroValues) {
    // 5 nodes on a line
    auto position_vectors = gen_alpha_solver::create_vector({
        0., 0., 0., 1., 0., 0., 0.,  // node 1
        1., 0., 0., 1., 0., 0., 0.,  // node 2
        2., 0., 0., 1., 0., 0., 0.,  // node 3
        3., 0., 0., 1., 0., 0., 0.,  // node 4
        4., 0., 0., 1., 0., 0., 0.   // node 5
    });

    // zero displacement and rotation
    auto generalized_coords = gen_alpha_solver::create_vector({
        0., 0., 0., 0., 0., 0., 0.,  // node 1
        0., 0., 0., 0., 0., 0., 0.,  // node 2
        0., 0., 0., 0., 0., 0., 0.,  // node 3
        0., 0., 0., 0., 0., 0., 0.,  // node 4
        0., 0., 0., 0., 0., 0., 0.   // node 5
    });

    // identity stiffness matrix
    auto stiffness = gen_alpha_solver::create_matrix({
        {1., 0., 0., 0., 0., 0.},  // row 1
        {0., 1., 0., 0., 0., 0.},  // row 2
        {0., 0., 1., 0., 0., 0.},  // row 3
        {0., 0., 0., 1., 0., 0.},  // row 4
        {0., 0., 0., 0., 1., 0.},  // row 5
        {0., 0., 0., 0., 0., 1.}   // row 6
    });

    // 7-point Gauss-Legendre quadrature
    auto quadrature = UserDefinedQuadrature(
        {-0.9491079123427585, -0.7415311855993945, -0.4058451513773972, 0., 0.4058451513773972,
         0.7415311855993945, 0.9491079123427585},
        {0.1294849661688697, 0.2797053914892766, 0.3818300505051189, 0.4179591836734694,
         0.3818300505051189, 0.2797053914892766, 0.1294849661688697}
    );

    auto residual = Kokkos::View<double*>("residual", 30);
    CalculateStaticResidual(position_vectors, generalized_coords, stiffness, quadrature, residual);

    openturbine::gen_alpha_solver::tests::expect_kokkos_view_1D_equal(
        residual,
        // residuals expected to be all zeros
        {0., 0., 0., 0., 0., 0., 0., 0., 0., 0., 0., 0., 0., 0., 0.,
         0., 0., 0., 0., 0., 0., 0., 0., 0., 0., 0., 0., 0., 0., 0.}
    );
}

struct NonZeroValues_populate_position {
    Kokkos::View<double[35]> position_vectors;

    KOKKOS_FUNCTION
    void operator()(std::size_t) const {
        // node 1
        position_vectors(0) = 0.;
        position_vectors(1) = 0.;
        position_vectors(2) = 0.;
        position_vectors(3) = 0.9778215200524469;
        position_vectors(4) = -0.01733607539094763;
        position_vectors(5) = -0.09001900002195001;
        position_vectors(6) = -0.18831121859148398;
        // node 2
        position_vectors(7) = 0.8633658232300573;
        position_vectors(8) = -0.25589826392541715;
        position_vectors(9) = 0.1130411210682743;
        position_vectors(10) = 0.9950113028068008;
        position_vectors(11) = -0.002883848832932071;
        position_vectors(12) = -0.030192109815745303;
        position_vectors(13) = -0.09504013471947484;
        // node 3
        position_vectors(14) = 2.5;
        position_vectors(15) = -0.25;
        position_vectors(16) = 0.;
        position_vectors(17) = 0.9904718430204884;
        position_vectors(18) = -0.009526411091536478;
        position_vectors(19) = 0.09620741150793366;
        position_vectors(20) = 0.09807604012323785;
        // node 4
        position_vectors(21) = 4.136634176769943;
        position_vectors(22) = 0.39875540678255983;
        position_vectors(23) = -0.5416125496397027;
        position_vectors(24) = 0.9472312341234699;
        position_vectors(25) = -0.049692141629315074;
        position_vectors(26) = 0.18127630174800594;
        position_vectors(27) = 0.25965858850765167;
        // node 5
        position_vectors(28) = 5.;
        position_vectors(29) = 1.;
        position_vectors(30) = -1.;
        position_vectors(31) = 0.9210746582719719;
        position_vectors(32) = -0.07193653093139739;
        position_vectors(33) = 0.20507529985516368;
        position_vectors(34) = 0.32309554437664584;
    }
};

struct NonZeroValues_populate_coords {
    Kokkos::View<double[35]> generalized_coords;

    KOKKOS_FUNCTION
    void operator()(std::size_t) const {
        // node 1
        generalized_coords(0) = 0.;
        generalized_coords(1) = 0.;
        generalized_coords(2) = 0.;
        generalized_coords(3) = 1.;
        generalized_coords(4) = 0.;
        generalized_coords(5) = 0.;
        generalized_coords(6) = 0.;
        // node 2
        generalized_coords(7) = 0.0029816021788868583;
        generalized_coords(8) = -0.0024667594949430213;
        generalized_coords(9) = 0.0030845707156756256;
        generalized_coords(10) = 0.9999627302042724;
        generalized_coords(11) = 0.008633550973807838;
        generalized_coords(12) = 0.;
        generalized_coords(13) = 0.;
        // node 3
        generalized_coords(14) = 0.025;
        generalized_coords(15) = -0.0125;
        generalized_coords(16) = 0.027500000000000004;
        generalized_coords(17) = 0.9996875162757026;
        generalized_coords(18) = 0.024997395914712332;
        generalized_coords(19) = 0.;
        generalized_coords(20) = 0.;
        // node 4
        generalized_coords(21) = 0.06844696924968456;
        generalized_coords(22) = -0.011818954790771264;
        generalized_coords(23) = 0.07977257214146723;
        generalized_coords(24) = 0.9991445348823056;
        generalized_coords(25) = 0.04135454527402519;
        generalized_coords(26) = 0.;
        generalized_coords(27) = 0.;
        // node 5
        generalized_coords(28) = 0.1;
        generalized_coords(29) = 0.;
        generalized_coords(30) = 0.12;
        generalized_coords(31) = 0.9987502603949662;
        generalized_coords(32) = 0.049979169270678324;
        generalized_coords(33) = 0.;
        generalized_coords(34) = 0.;
    }
};

TEST(SolverTest, CalculateStaticResidualWithNonZeroValues) {
    auto position_vectors = Kokkos::View<double[35]>("position_vectors");
    Kokkos::parallel_for(1, NonZeroValues_populate_position{position_vectors});

    auto generalized_coords = Kokkos::View<double[35]>("generalized_coords");
    Kokkos::parallel_for(1, NonZeroValues_populate_coords{generalized_coords});

    auto stiffness = StiffnessMatrix(gen_alpha_solver::create_matrix({
        {1., 2., 3., 4., 5., 6.},       // row 1
        {2., 4., 6., 8., 10., 12.},     // row 2
        {3., 6., 9., 12., 15., 18.},    // row 3
        {4., 8., 12., 16., 20., 24.},   // row 4
        {5., 10., 15., 20., 25., 30.},  // row 5
        {6., 12., 18., 24., 30., 36.}   // row 6
    }));

    auto quadrature_points =
        std::vector<double>{-0.9491079123427585, -0.7415311855993945, -0.4058451513773972, 0.,
                            0.4058451513773972,  0.7415311855993945,  0.9491079123427585};
    auto quadrature_weights = std::vector<double>{
        0.1294849661688697, 0.2797053914892766, 0.3818300505051189, 0.4179591836734694,
        0.3818300505051189, 0.2797053914892766, 0.1294849661688697};
    auto quadrature = UserDefinedQuadrature(quadrature_points, quadrature_weights);

    auto residual = Kokkos::View<double*>("residual", 30);
    CalculateStaticResidual(position_vectors, generalized_coords, stiffness, quadrature, residual);

    openturbine::gen_alpha_solver::tests::expect_kokkos_view_1D_equal(residual, expected_residual);
}

TEST(SolverTest, CalculateIterationMatrixComponents) {
    auto elastic_force_fc = gen_alpha_solver::create_vector(
        {0.1023527958818833, 0.1512321779691288, 0.2788924951018168, 0.4003985306163255,
         0.3249298550145402, 0.5876343707088096}
    );

    auto position_vector_derivatives = gen_alpha_solver::create_vector(
        {0.924984344499876, -0.3417491071948322, 0.16616711516322974, 0.023197240723436388,
         0.0199309451611758, 0.0569650074322926}
    );

    auto gen_coords_derivatives = gen_alpha_solver::create_vector(
        {0.0009414876868372689, -0.0009055519814222231, 0.000948674827920281,
         -0.000011768592509980857, 0.009249835939573452, 0., 0.}
    );

    auto stiffness = gen_alpha_solver::create_matrix(
        {{1.3197900000789533, 1.9500660871457987, 3.596184383250417, 5.162946182374572,
          4.189813963364337, 7.577262149821259},
         {1.9500660871457987, 2.881335473074227, 5.313570498700886, 7.628551708533343,
          6.190692550267803, 11.19584324089132},
         {3.5961843832504163, 5.313570498700887, 9.798939314254936, 14.068076308736293,
          11.416470455810389, 20.64664212439219},
         {5.16294618237457, 7.628551708533343, 14.068076308736295, 20.197162639890838,
          16.390322707186375, 29.641834448609774},
         {4.189813963364336, 6.190692550267804, 11.416470455810385, 16.39032270718637,
          13.301010802137164, 24.054825962838},
         {7.577262149821259, 11.19584324089132, 20.64664212439219, 29.64183444860977,
          24.054825962838, 43.50305858028866}}
    );

<<<<<<< HEAD
    auto O_P_Q_matrices = Kokkos::View<double[18][6]>("O_P_Q_matrices");
=======
    auto O_matrix = Kokkos::View<double**>("O_matrix", 6, 6);
    auto P_matrix = Kokkos::View<double**>("P_matrix", 6, 6);
    auto Q_matrix = Kokkos::View<double**>("Q_matrix", 6, 6);
>>>>>>> 8194b36a
    CalculateIterationMatrixComponents(
        elastic_force_fc, position_vector_derivatives, gen_coords_derivatives, stiffness, O_matrix,
        P_matrix, Q_matrix
    );
<<<<<<< HEAD
    auto o_matrix = Kokkos::subview(O_P_Q_matrices, Kokkos::make_pair(0, 6), Kokkos::ALL);
=======
>>>>>>> 8194b36a

    openturbine::gen_alpha_solver::tests::expect_kokkos_view_2D_equal(
        O_matrix,
        {
            {0., 0., 0., 1.5581361688659614, 3.3881347643742066, -2.409080935189973},  // row 1
            {0., 0., 0., 2.023343846951859, 4.594085351204066, -3.233749380295583},    // row 2
            {0., 0., 0., 4.396865920548022, 8.369759049055988, -6.152221520070027},    // row 3
            {0., 0., 0., 6.095343338095462, 12.750819804192329, -9.15751050858455},    // row 4
            {0., 0., 0., 4.358834898453007, 9.870620837027674, -6.767382896430996},    // row 5
            {0., 0., 0., 9.270600163100875, 17.450580610135344, -12.962904649290419}   // row 6
        }
    );
<<<<<<< HEAD

    auto p_matrix = Kokkos::subview(O_P_Q_matrices, Kokkos::make_pair(6, 12), Kokkos::ALL);

=======
>>>>>>> 8194b36a
    openturbine::gen_alpha_solver::tests::expect_kokkos_view_2D_equal(
        P_matrix,
        {
            {0., 0., 0., 0., 0., 0.},  // row 1
            {0., 0., 0., 0., 0., 0.},  // row 2
            {0., 0., 0., 0., 0., 0.},  // row 3
            {1.558136168865961, 2.023343846951859, 4.396865920548022, 6.095343338095461,
             4.946469269161818, 8.945670308086335},  // row 4
            {3.388134764374206, 4.594085351204066, 8.369759049055988, 12.163185433483518,
             9.870620837027678, 17.85097914075167},  // row 5
            {-2.409080935189973, -3.233749380295583, -6.152221520070027, -8.83258065357001,
             -7.16778142704732, -12.962904649290419}  // row 6
        }
    );
<<<<<<< HEAD

    auto q_matrix = Kokkos::subview(O_P_Q_matrices, Kokkos::make_pair(12, 18), Kokkos::ALL);

=======
>>>>>>> 8194b36a
    openturbine::gen_alpha_solver::tests::expect_kokkos_view_2D_equal(
        Q_matrix,
        {
            {0., 0., 0., 0., 0., 0.},                                                  // row 1
            {0., 0., 0., 0., 0., 0.},                                                  // row 2
            {0., 0., 0., 0., 0., 0.},                                                  // row 3
            {0., 0., 0., 1.844739298856163, 3.6356811370948883, -2.648497950457901},   // row 4
            {0., 0., 0., 3.8107825797230066, 7.1835652949545645, -5.293905367130955},  // row 5
            {0., 0., 0., -2.4073689531817264, -5.414742464880276, 3.8196948928089887}  // row 6

        }
    );
}

TEST(SolverTest, CalculateStaticIterationMatrixWithZeroValues) {
    // 5 nodes on a line
    auto position_vectors = gen_alpha_solver::create_vector({
        0., 0., 0., 1., 0., 0., 0.,  // node 1
        1., 0., 0., 1., 0., 0., 0.,  // node 2
        2., 0., 0., 1., 0., 0., 0.,  // node 3
        3., 0., 0., 1., 0., 0., 0.,  // node 4
        4., 0., 0., 1., 0., 0., 0.   // node 5
    });

    // zero displacement and rotation
    auto generalized_coords = gen_alpha_solver::create_vector({
        0., 0., 0., 0., 0., 0., 0.,  // node 1
        0., 0., 0., 0., 0., 0., 0.,  // node 2
        0., 0., 0., 0., 0., 0., 0.,  // node 3
        0., 0., 0., 0., 0., 0., 0.,  // node 4
        0., 0., 0., 0., 0., 0., 0.   // node 5
    });

    // identity stiffness matrix
    auto stiffness = gen_alpha_solver::create_matrix({
        {0., 0., 0., 0., 0., 0.},  // row 1
        {0., 0., 0., 0., 0., 0.},  // row 2
        {0., 0., 0., 0., 0., 0.},  // row 3
        {0., 0., 0., 0., 0., 0.},  // row 4
        {0., 0., 0., 0., 0., 0.},  // row 5
        {0., 0., 0., 0., 0., 0.}   // row 6
    });

    // 7-point Gauss-Legendre quadrature
    auto quadrature = UserDefinedQuadrature(
        {-0.9491079123427585, -0.7415311855993945, -0.4058451513773972, 0., 0.4058451513773972,
         0.7415311855993945, 0.9491079123427585},
        {0.1294849661688697, 0.2797053914892766, 0.3818300505051189, 0.4179591836734694,
         0.3818300505051189, 0.2797053914892766, 0.1294849661688697}
    );

    auto iteration_matrix = Kokkos::View<double[30][30]>("iteration_matrix");
    CalculateStaticIterationMatrix(
        position_vectors, generalized_coords, stiffness, quadrature, iteration_matrix
    );

    openturbine::gen_alpha_solver::tests::expect_kokkos_view_2D_equal(iteration_matrix, zeros_30x30);
}

TEST(SolverTest, CalculateStaticIterationMatrixWithNonZeroValues) {
    auto position_vectors = gen_alpha_solver::create_vector(
        {// node 1
         0., 0., 0., 0.9778215200524469, -0.01733607539094763, -0.09001900002195001,
         -0.18831121859148398,
         // node 2
         0.8633658232300573, -0.25589826392541715, 0.1130411210682743, 0.9950113028068008,
         -0.002883848832932071, -0.030192109815745303, -0.09504013471947484,
         // node 3
         2.5, -0.25, 0., 0.9904718430204884, -0.009526411091536478, 0.09620741150793366,
         0.09807604012323785,
         // node 4
         4.136634176769943, 0.39875540678255983, -0.5416125496397027, 0.9472312341234699,
         -0.049692141629315074, 0.18127630174800594, 0.25965858850765167,
         // node 5
         5., 1., -1., 0.9210746582719719, -0.07193653093139739, 0.20507529985516368,
         0.32309554437664584}
    );

    auto generalized_coords = gen_alpha_solver::create_vector(
        {// node 1
         0., 0., 0., 1., 0., 0., 0.,
         // node 2
         0.0029816021788868583, -0.0024667594949430213, 0.0030845707156756256, 0.9999627302042724,
         0.008633550973807838, 0., 0.,
         // node 3
         0.025, -0.0125, 0.027500000000000004, 0.9996875162757026, 0.024997395914712332, 0., 0.,
         // node 4
         0.06844696924968456, -0.011818954790771264, 0.07977257214146723, 0.9991445348823056,
         0.04135454527402519, 0., 0.,
         // node 5
         0.1, 0., 0.12, 0.9987502603949662, 0.049979169270678324, 0., 0.}
    );

    auto stiffness = StiffnessMatrix(gen_alpha_solver::create_matrix({
        {1., 2., 3., 4., 5., 6.},       // row 1
        {2., 4., 6., 8., 10., 12.},     // row 2
        {3., 6., 9., 12., 15., 18.},    // row 3
        {4., 8., 12., 16., 20., 24.},   // row 4
        {5., 10., 15., 20., 25., 30.},  // row 5
        {6., 12., 18., 24., 30., 36.}   // row 6
    }));

    auto quadrature_points =
        std::vector<double>{-0.9491079123427585, -0.7415311855993945, -0.4058451513773972, 0.,
                            0.4058451513773972,  0.7415311855993945,  0.9491079123427585};
    auto quadrature_weights = std::vector<double>{
        0.1294849661688697, 0.2797053914892766, 0.3818300505051189, 0.4179591836734694,
        0.3818300505051189, 0.2797053914892766, 0.1294849661688697};
    auto quadrature = UserDefinedQuadrature(quadrature_points, quadrature_weights);

    auto iteration_matrix = Kokkos::View<double[30][30]>("iteration_matrix");
    CalculateStaticIterationMatrix(
        position_vectors, generalized_coords, stiffness, quadrature, iteration_matrix
    );

    openturbine::gen_alpha_solver::tests::expect_kokkos_view_2D_equal(
        iteration_matrix, expected_iteration_matrix
    );
}

TEST(SolverTest, ConstraintsResidualVector) {
    auto position_vectors = gen_alpha_solver::create_vector(
        {0., 0., 0., 0.9778215200524469, -0.01733607539094763, -0.09001900002195001,
         -0.18831121859148398}
    );

    auto generalized_coords = gen_alpha_solver::create_vector(
        {0.1, 0., 0.12, 0.9987502603949662, 0.049979169270678324, 0., 0.}
    );

    auto constraints_residual = Kokkos::View<double[6]>("constraints_residual");

    ConstraintsResidualVector(generalized_coords, position_vectors, constraints_residual);

    openturbine::gen_alpha_solver::tests::expect_kokkos_view_1D_equal(
        constraints_residual, {0.1, 0., 0.12, 0.1, -0.01198, 0.1194}
    );
}

TEST(SolverTest, ConstraintsGradientMatrix) {
    auto position_vectors = gen_alpha_solver::create_vector(
        {// node 1
         0., 0., 0., 0.9778215200524469, -0.01733607539094763, -0.09001900002195001,
         -0.18831121859148398,
         // node 2
         0.8633658232300573, -0.25589826392541715, 0.1130411210682743, 0.9950113028068008,
         -0.002883848832932071, -0.030192109815745303, -0.09504013471947484,
         // node 3
         2.5, -0.25, 0., 0.9904718430204884, -0.009526411091536478, 0.09620741150793366,
         0.09807604012323785,
         // node 4
         4.136634176769943, 0.39875540678255983, -0.5416125496397027, 0.9472312341234699,
         -0.049692141629315074, 0.18127630174800594, 0.25965858850765167,
         // node 5
         5., 1., -1., 0.9210746582719719, -0.07193653093139739, 0.20507529985516368,
         0.3230955443766458}
    );

    auto generalized_coords = gen_alpha_solver::create_vector(
        {// node 1
         0.1, 0., 0.12, 0.9987502603949662, 0.049979169270678324, 0., 0.,
         // node 2
         0.13751623510808916, 0.023745363506318708, 0.16976855483097075, 0.9982815394712516,
         0.05860006784047278, 0., 0.,
         // node 3
         0.225, 0.1125, 0.2925, 0.9971888181122074, 0.07492970727274234, 0., 0.,
         // node 4
         0.3339123363204823, 0.27625463649368126, 0.45594573088331497, 0.9958289985675476,
         0.09123927669570399, 0., 0.,
         // node 5
         0.4, 0.4, 0.5599999999999999, 0.9950041652780258, 0.09983341664682815, 0., 0.}
    );

    auto constraint_gradients = Kokkos::View<double[6][30]>("constraint_gradients");

    ConstraintsGradientMatrix(generalized_coords, position_vectors, constraint_gradients);

    openturbine::gen_alpha_solver::tests::expect_kokkos_view_2D_equal(
        constraint_gradients,
        {
            {1., 0., 0., 0., 0., 0., 0., 0., 0., 0., 0., 0., 0., 0., 0.,
             0., 0., 0., 0., 0., 0., 0., 0., 0., 0., 0., 0., 0., 0., 0.},  // row 1
            {0., 1., 0., 0., 0., 0., 0., 0., 0., 0., 0., 0., 0., 0., 0.,
             0., 0., 0., 0., 0., 0., 0., 0., 0., 0., 0., 0., 0., 0., 0.},  // row 2
            {0., 0., 1., 0., 0., 0., 0., 0., 0., 0., 0., 0., 0., 0., 0.,
             0., 0., 0., 0., 0., 0., 0., 0., 0., 0., 0., 0., 0., 0., 0.},  // row 3
            {-1., 0., 0., 0., 0.12, 0., 0., 0., 0., 0., 0., 0., 0., 0., 0.,
             0.,  0., 0., 0., 0.,   0., 0., 0., 0., 0., 0., 0., 0., 0., 0.},  // row 4
            {0., -0.995004, 0.0998334, -0.1194, 0.00998334, 0.0995004, 0., 0., 0., 0.,
             0., 0.,        0.,        0.,      0.,         0.,        0., 0., 0., 0.,
             0., 0.,        0.,        0.,      0.,         0.,        0., 0., 0., 0.},  // row 5
            {0., -0.0998334, -0.995004, -0.01198, -0.0995004, 0.00998334, 0., 0., 0., 0.,
             0., 0.,         0.,        0.,       0.,         0.,         0., 0., 0., 0.,
             0., 0.,         0.,        0.,       0.,         0.,         0., 0., 0., 0.}  // row 6
        }
    );
}

}  // namespace openturbine::gebt_poc::tests<|MERGE_RESOLUTION|>--- conflicted
+++ resolved
@@ -452,21 +452,15 @@
           24.054825962838, 43.50305858028866}}
     );
 
-<<<<<<< HEAD
-    auto O_P_Q_matrices = Kokkos::View<double[18][6]>("O_P_Q_matrices");
-=======
+
     auto O_matrix = Kokkos::View<double**>("O_matrix", 6, 6);
     auto P_matrix = Kokkos::View<double**>("P_matrix", 6, 6);
     auto Q_matrix = Kokkos::View<double**>("Q_matrix", 6, 6);
->>>>>>> 8194b36a
+
     CalculateIterationMatrixComponents(
         elastic_force_fc, position_vector_derivatives, gen_coords_derivatives, stiffness, O_matrix,
         P_matrix, Q_matrix
     );
-<<<<<<< HEAD
-    auto o_matrix = Kokkos::subview(O_P_Q_matrices, Kokkos::make_pair(0, 6), Kokkos::ALL);
-=======
->>>>>>> 8194b36a
 
     openturbine::gen_alpha_solver::tests::expect_kokkos_view_2D_equal(
         O_matrix,
@@ -479,12 +473,7 @@
             {0., 0., 0., 9.270600163100875, 17.450580610135344, -12.962904649290419}   // row 6
         }
     );
-<<<<<<< HEAD
-
-    auto p_matrix = Kokkos::subview(O_P_Q_matrices, Kokkos::make_pair(6, 12), Kokkos::ALL);
-
-=======
->>>>>>> 8194b36a
+
     openturbine::gen_alpha_solver::tests::expect_kokkos_view_2D_equal(
         P_matrix,
         {
@@ -499,12 +488,7 @@
              -7.16778142704732, -12.962904649290419}  // row 6
         }
     );
-<<<<<<< HEAD
-
-    auto q_matrix = Kokkos::subview(O_P_Q_matrices, Kokkos::make_pair(12, 18), Kokkos::ALL);
-
-=======
->>>>>>> 8194b36a
+
     openturbine::gen_alpha_solver::tests::expect_kokkos_view_2D_equal(
         Q_matrix,
         {
