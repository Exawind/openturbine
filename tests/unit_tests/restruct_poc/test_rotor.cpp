--- conflicted
+++ resolved
@@ -326,11 +326,7 @@
         Array_7 u_hub({0, 0, 0, q_hub[0], q_hub[1], q_hub[2], q_hub[3]});
 
         // Update prescribed displacement constraint on hub
-<<<<<<< HEAD
-        solver.constraints.UpdateDisplacement(static_cast<size_t>(hub_bc.ID), u_hub);
-=======
-        solver.constraints.UpdateDisplacement(hub_bc->ID, u_hub);
->>>>>>> 9e392742
+        solver.constraints.UpdateDisplacement(static_cast<size_t>(hub_bc->ID), u_hub);
 
         // Take step
         auto converged = Step(solver, beams);
@@ -505,11 +501,8 @@
 
         // Update prescribed displacement constraint on hub
         Array_7 u_hub({0, 0, 0, q_hub[0], q_hub[1], q_hub[2], q_hub[3]});
-<<<<<<< HEAD
-        solver.constraints.UpdateDisplacement(static_cast<size_t>(hub_bc.ID), u_hub);
-=======
-        solver.constraints.UpdateDisplacement(hub_bc->ID, u_hub);
->>>>>>> 9e392742
+
+        solver.constraints.UpdateDisplacement(static_cast<size_t>(hub_bc->ID), u_hub);
 
         // Update time in controller
         controller.io->time = static_cast<float>(t);
