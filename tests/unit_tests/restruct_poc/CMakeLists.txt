
target_sources(
    ${oturb_unit_test_exe_name}
    PRIVATE
    test_beams.cpp
    test_solver.cpp
    test_rotating_beam.cpp
    test_cantilever_beam.cpp
    test_rotor.cpp
<<<<<<< HEAD
    test_math.cpp
=======
    test_utilities.cpp
>>>>>>> 38fd6393
)

if(OTURB_ENABLE_VTK)
    target_sources(
        ${oturb_unit_test_exe_name}
        PRIVATE
        vtkout.hpp
    )
endif()<|MERGE_RESOLUTION|>--- conflicted
+++ resolved
@@ -7,11 +7,8 @@
     test_rotating_beam.cpp
     test_cantilever_beam.cpp
     test_rotor.cpp
-<<<<<<< HEAD
     test_math.cpp
-=======
     test_utilities.cpp
->>>>>>> 38fd6393
 )
 
 if(OTURB_ENABLE_VTK)
