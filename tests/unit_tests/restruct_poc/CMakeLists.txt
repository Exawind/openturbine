# Specify the source files for the unit test executable
target_sources(
    openturbine_unit_tests
    PRIVATE

    # System-wide tests
    test_beams.cpp
    test_solver.cpp
    test_rotating_beam.cpp
    test_cantilever_beam.cpp
    test_rotor.cpp
    test_math.cpp
    test_utilities.cpp
    test_controller.cpp
<<<<<<< HEAD

    # Beams-related tests
=======
    test_yaml_parser.cpp
>>>>>>> 7f2bcb77
    beams/test_interpolate_QP_state.cpp
    beams/test_interpolate_QP_vector.cpp

    # Model-related tests
    model/test_model.cpp

    # Solver-related tests
    solver/test_compute_number_of_non_zeros.cpp
    solver/test_copy_into_sparse_matrix.cpp
    solver/test_populate_sparse_indices.cpp
    solver/test_populate_sparse_row_ptrs.cpp

    # System-related tests
    system/test_integrate_stiffness_matrix.cpp
    system/test_integrate_inertia_matrix.cpp
    system/test_integrate_residual_vector.cpp
    system/test_update_node_state.cpp
    system/test_calculate_RR0.cpp
    system/test_rotate_section_matrix.cpp
    system/test_calculate_strain.cpp
    system/test_calculate_mass_matrix_components.cpp
    system/test_calculate_temporary_variables.cpp
    system/test_calculate_force_FC.cpp
    system/test_calculate_force_FD.cpp
    system/test_calculate_inertial_forces.cpp
    system/test_calculate_gravity_force.cpp
    system/test_calculate_Ouu.cpp
    system/test_calculate_Puu.cpp
    system/test_calculate_Quu.cpp
    system/test_calculate_gyroscopic_matrix.cpp
    system/test_calculate_inertia_stiffness_matrix.cpp
    system/test_calculate_node_forces.cpp
)

# Conditionally add VTK-related source files if VTK is enabled
if(OTURB_ENABLE_VTK)
    target_sources(
        openturbine_unit_tests
        PRIVATE
        vtkout.hpp
    )
endif()<|MERGE_RESOLUTION|>--- conflicted
+++ resolved
@@ -12,12 +12,9 @@
     test_math.cpp
     test_utilities.cpp
     test_controller.cpp
-<<<<<<< HEAD
+    test_yaml_parser.cpp
 
     # Beams-related tests
-=======
-    test_yaml_parser.cpp
->>>>>>> 7f2bcb77
     beams/test_interpolate_QP_state.cpp
     beams/test_interpolate_QP_vector.cpp
 
