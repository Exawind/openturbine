#include <array>
#include <filesystem>
#include <fstream>
#include <initializer_list>
#include <iostream>

#include <gtest/gtest.h>

#include "iea15_rotor_data.hpp"
#include "model/model.hpp"
#include "solver/solver.hpp"
#include "state/state.hpp"
#include "step/step.hpp"
#include "test_utilities.hpp"
#include "types.hpp"
#include "utilities/controllers/discon.hpp"
#include "utilities/controllers/turbine_controller.hpp"
#include "vendor/dylib/dylib.hpp"

#ifdef OpenTurbine_ENABLE_VTK
#include "vtkout.hpp"
#endif

namespace openturbine::tests {

auto ComputeIEA15NodeLocations() {
    constexpr auto num_nodes = node_xi.size();
    auto node_loc = std::array<double, num_nodes>{};
    std::transform(
        std::cbegin(node_xi), std::cend(node_xi), std::begin(node_loc),
        [&](const auto xi) {
            return (xi + 1.) / 2.;
        }
    );
    return node_loc;
}

template <size_t num_blades>
Model CreateIEA15Blades(const std::array<double, 3>& omega) {
    auto model = Model();

    // Set gravity in model
    model.SetGravity(-9.81, 0., 0.);

    // Node location [0, 1]
    const auto node_loc = ComputeIEA15NodeLocations();

    constexpr auto num_nodes = node_loc.size();

    // Hub radius (meters)
    constexpr double hub_rad{3.97};

    for (auto i = 0UL; i < num_blades; ++i) {
        // Define root rotation
        const auto q_root = RotationVectorToQuaternion(
            {0., 0., -2. * M_PI * static_cast<double>(i) / static_cast<double>(num_blades)}
        );

        // Declare vector of beam nodes
        std::vector<size_t> beam_node_ids;

        auto node_list = std::array<size_t, num_nodes>{};
        std::iota(std::begin(node_list), std::end(node_list), 0);
        std::transform(
            std::cbegin(node_list), std::cend(node_list), std::back_inserter(beam_node_ids),
            [&](const size_t j) {
                // Calculate node position and orientation for this blade
                const auto pos = RotateVectorByQuaternion(
                    q_root, {node_coords[j][0] + hub_rad, node_coords[j][1], node_coords[j][2]}
                );
                const auto rot = QuaternionCompose(q_root, node_rotation[j]);
                const auto v = CrossProduct(omega, pos);

                // Create model node
                return model.AddNode()
                    .SetElemLocation(node_loc[j])
                    .SetPosition(pos[0], pos[1], pos[2], rot[0], rot[1], rot[2], rot[3])
                    .SetVelocity(v[0], v[1], v[2], omega[0], omega[1], omega[2])
                    .Build();
            }
        );

        // Add beam element
        model.AddBeamElement(beam_node_ids, material_sections, trapz_quadrature);
    }
    return model;
}

template <typename T>
void WriteMatrixToFile(const std::vector<std::vector<T>>& data, const std::string& filename) {
    std::ofstream file(filename);
    if (!file.is_open()) {
        std::cerr << "Unable to open file: " << filename << "\n";
        return;
    }
    file << std::setprecision(16);
    for (const auto& innerVector : data) {
        for (const auto& element : innerVector) {
            file << element << ",";
        }
        file << "\n";
    }
    file.close();
}

TEST(RotorTest, IEA15Rotor) {
    // Flag to write output
    constexpr bool write_output{false};

    // Rotor angular velocity in rad/s
    constexpr auto omega = std::array{0., 0., -0.79063415025};

    // Solution parameters
    constexpr bool is_dynamic_solve(true);
    constexpr size_t max_iter(6);
    constexpr double step_size(0.01);  // seconds
    constexpr double rho_inf(0.0);
    constexpr double t_end(0.1);
    constexpr auto num_steps = static_cast<size_t>(t_end / step_size + 1.0);

<<<<<<< HEAD
    // Node location [0, 1]
    auto node_loc = std::array<double, num_nodes>{};
    std::transform(
        std::cbegin(node_xi), std::cend(node_xi), std::begin(node_loc),
        [](const auto xi) {
            return (xi + 1.) / 2.;
        }
    );

    // Create model for adding nodes and constraints
    auto model = Model();

    // Set gravity in model
    model.SetGravity(gravity[0], gravity[1], gravity[2]);

    // Build vector of nodes (straight along x axis, no rotation)
    // Calculate displacement, velocity, acceleration assuming a
    // 1 rad/s angular velocity around the z axis
    constexpr size_t num_blades = 3000;
    auto blade_list = std::array<size_t, num_blades>{};
    std::iota(std::begin(blade_list), std::end(blade_list), 0);

    // Hub radius (meters)
    constexpr double hub_rad{3.97};
=======
    constexpr size_t num_blades = 3;
    auto model = CreateIEA15Blades<num_blades>(omega);
>>>>>>> 47b3bebd

    auto prescribed_bc_ids = std::array<size_t, num_blades>{};
    std::transform(
        std::cbegin(model.GetBeamElements()), std::cend(model.GetBeamElements()),
        std::begin(prescribed_bc_ids),
        [&model](const auto& beam_elem) {
            return model.AddPrescribedBC(beam_elem.node_ids[0]);
        }
    );

    // Create solver with initial node state
    auto parameters = StepParameters(is_dynamic_solve, max_iter, step_size, rho_inf);

    // Create solver, elements, constraints, and state
    auto [state, elements, constraints, solver] = model.CreateSystemWithSolver<>();

    // Remove output directory for writing step data
    if (write_output) {
#ifdef OpenTurbine_ENABLE_VTK
        RemoveDirectoryWithRetries("steps");
        std::filesystem::create_directory("steps");

        // Write quadrature point global positions to file and VTK
        // Write vtk visualization file
        WriteVTKBeamsQP(state, elements.beams, "steps/step_0000.vtu");
#endif
    }

    // Perform time steps and check for convergence within max_iter iterations
    for (size_t i = 0; i < num_steps; ++i) {
        // Calculate hub rotation for this time step
        const auto q_hub = RotationVectorToQuaternion(
            {omega[0] * step_size * static_cast<double>(i + 1),
             omega[1] * step_size * static_cast<double>(i + 1),
             omega[2] * step_size * static_cast<double>(i + 1)}
        );

        // Define hub translation/rotation displacement
        const auto u_hub = std::array{0., 0., 0., q_hub[0], q_hub[1], q_hub[2], q_hub[3]};

        // Update prescribed displacement constraint on beam root nodes
        for (const auto bc_id : prescribed_bc_ids) {
            constraints.UpdateDisplacement(bc_id, u_hub);
        }

        // Take step
        auto converged = Step(parameters, solver, elements, state, constraints);

        // Verify that step converged
        EXPECT_EQ(converged, true);

        // If flag set, write quadrature point glob position to file
        if (write_output) {
#ifdef OpenTurbine_ENABLE_VTK
            // Write VTK output to file
            auto tmp = std::to_string(i + 1);
            auto file_name = std::string("steps/step_") + std::string(4 - tmp.size(), '0') + tmp;
            WriteVTKBeamsQP(state, elements.beams, file_name + ".vtu");
#endif
        }
    }
}

TEST(RotorTest, IEA15RotorHub) {
    // Flag to write output
    constexpr bool write_output(false);

    // Rotor angular velocity in rad/s
    constexpr auto omega = std::array{0., 0., -0.79063415025};

    // Solution parameters
    constexpr bool is_dynamic_solve(true);
    constexpr size_t max_iter(6);
    constexpr double step_size(0.01);  // seconds
    constexpr double rho_inf(0.0);
    constexpr double t_end(0.1);
    constexpr auto num_steps = static_cast<size_t>(t_end / step_size + 1.0);

    // Build vector of nodes (straight along x axis, no rotation)
    // Calculate displacement, velocity, acceleration assuming a
    // 1 rad/s angular velocity around the z axis
    constexpr size_t num_blades = 3;
    auto model = CreateIEA15Blades<num_blades>(omega);

    // Define hub node and associated constraints
    auto hub_node_id = model.AddNode().SetPosition(0., 0., 0., 1., 0., 0., 0.).Build();
    for (const auto& beam_elem : model.GetBeamElements()) {
        model.AddRigidJointConstraint({hub_node_id, beam_elem.node_ids[0]});
    }
    auto hub_bc_id = model.AddPrescribedBC(hub_node_id);

    // Create solver with initial node state
    auto parameters = StepParameters(is_dynamic_solve, max_iter, step_size, rho_inf);

    // Create solver, elements, constraints, and state
    auto [state, elements, constraints, solver] = model.CreateSystemWithSolver<>();

    // Remove output directory for writing step data
    if (write_output) {
#ifdef OpenTurbine_ENABLE_VTK
        RemoveDirectoryWithRetries("steps");
        std::filesystem::create_directory("steps");

        // Write quadrature point global positions to file and VTK
        // Write vtk visualization file
        WriteVTKBeamsQP(state, elements.beams, "steps/step_0000.vtu");
#endif
    }

    // Perform time steps and check for convergence within max_iter iterations
    for (size_t i = 0; i < num_steps; ++i) {
        // Calculate hub rotation for this time step
        const auto q_hub = RotationVectorToQuaternion(
            {omega[0] * step_size * static_cast<double>(i + 1),
             omega[1] * step_size * static_cast<double>(i + 1),
             omega[2] * step_size * static_cast<double>(i + 1)}
        );

        // Define hub translation/rotation displacement
        const auto u_hub = std::array{0., 0., 0., q_hub[0], q_hub[1], q_hub[2], q_hub[3]};

        // Update prescribed displacement constraint on hub
        constraints.UpdateDisplacement(hub_bc_id, u_hub);

        // Take step
        auto converged = Step(parameters, solver, elements, state, constraints);

        // Verify that step converged
        EXPECT_EQ(converged, true);

        // If flag set, write quadrature point glob position to file
        if (write_output) {
#ifdef OpenTurbine_ENABLE_VTK
            // Write VTK output to file
            auto tmp = std::to_string(i + 1);
            auto file_name = std::string("steps/step_") + std::string(4 - tmp.size(), '0') + tmp;
            WriteVTKBeamsQP(state, elements.beams, file_name + ".vtu");
#endif
        }
    }
}

TEST(RotorTest, IEA15RotorController) {
    // Flag to write output
    constexpr bool write_output(true);

    // Rotor angular velocity in rad/s
    constexpr auto angular_speed = 0.79063415025;
    constexpr auto omega = std::array{0., 0., -angular_speed};

    // Solution parameters
    constexpr bool is_dynamic_solve(true);
    constexpr size_t max_iter(6);
    constexpr double step_size(0.01);  // seconds
    constexpr double rho_inf(0.0);
    constexpr double t_end(0.01 * 2.0 * M_PI / angular_speed);  // 3 revolutions
    constexpr auto num_steps = static_cast<size_t>(t_end / step_size + 1.);

    constexpr size_t num_blades = 3;
    auto model = CreateIEA15Blades<num_blades>(omega);

    // Add logic related to TurbineController
    // provide shared library path and controller function name to clamp
    const auto shared_lib_path = std::string{"./DISCON_ROTOR_TEST_CONTROLLER.dll"};
    const auto controller_function_name = std::string{"PITCH_CONTROLLER"};

    // create an instance of TurbineController
    auto controller = util::TurbineController(
        shared_lib_path, controller_function_name, "test_input_file", "test_output_file"
    );

    // Pitch control variable
    auto blade_pitch_command = std::array<double*, 3>{
        &controller.io.pitch_blade1_command, &controller.io.pitch_blade2_command,
        &controller.io.pitch_blade3_command
    };

    // Define hub node and associated constraints
    auto hub_node_d = model.AddNode().SetPosition(0., 0., 0., 1., 0., 0., 0.).Build();
    for (const auto& beam_elem : model.GetBeamElements()) {
        const auto rotation_fraction =
            static_cast<double>(beam_elem.ID) / static_cast<double>(num_blades);
        const auto q_root = RotationVectorToQuaternion({0., 0., -2. * M_PI * rotation_fraction});
        const auto pitch_axis = RotateVectorByQuaternion(q_root, {1., 0., 0.});
        model.AddRotationControl(
            {hub_node_d, beam_elem.node_ids[0]}, pitch_axis, blade_pitch_command[beam_elem.ID]
        );
    }
    auto hub_bc_id = model.AddPrescribedBC(hub_node_d);

    // Create solver, elements, constraints, and state
    auto parameters = StepParameters(is_dynamic_solve, max_iter, step_size, rho_inf);
    auto [state, elements, constraints, solver] = model.CreateSystemWithSolver<>();

    // Remove output directory for writing step data
    if (write_output) {
#ifdef OpenTurbine_ENABLE_VTK
        RemoveDirectoryWithRetries("steps");
        std::filesystem::create_directory("steps");

        // Write quadrature point global positions to file and VTK
        // Write vtk visualization file
        WriteVTKBeamsQP(state, elements.beams, "steps/step_0000.vtu");
#endif
    }

    // Perform time steps and check for convergence within max_iter iterations
    for (size_t i = 0; i < num_steps; ++i) {
        // Time at end of step
        const double t = step_size * static_cast<double>(i + 1);

        // Calculate hub rotation for this time step
        const auto q_hub = RotationVectorToQuaternion({omega[0] * t, omega[1] * t, omega[2] * t});

        // Update prescribed displacement constraint on hub
        const auto u_hub = std::array{0., 0., 0., q_hub[0], q_hub[1], q_hub[2], q_hub[3]};
        constraints.UpdateDisplacement(hub_bc_id, u_hub);

        // Update time in controller
        controller.io.time = t;

        // call controller to get signals for this step
        controller.CallController();

        // Take step
        auto converged = Step(parameters, solver, elements, state, constraints);

        // Verify that step converged
        EXPECT_EQ(converged, true);

        // If flag set, write quadrature point glob position to file
        if (write_output) {
#ifdef OpenTurbine_ENABLE_VTK
            // Write VTK output to file
            auto tmp = std::to_string(i + 1);
            auto file_name = std::string("steps/step_") + std::string(4 - tmp.size(), '0') + tmp;
            WriteVTKBeamsQP(state, elements.beams, file_name + ".vtu");
#endif
        }
    }
}

TEST(RotorTest, IEA15RotorHost) {
    // Flag to write output
    constexpr bool write_output{false};

    // Rotor angular velocity in rad/s
    constexpr auto omega = std::array{0., 0., -0.79063415025};

    // Solution parameters
    constexpr bool is_dynamic_solve(true);
    constexpr size_t max_iter(6);
    constexpr double step_size(0.01);  // seconds
    constexpr double rho_inf(0.0);
    constexpr double t_end(0.1);
    constexpr auto num_steps = static_cast<size_t>(t_end / step_size + 1.0);

    constexpr size_t num_blades = 3;
    auto model = CreateIEA15Blades<num_blades>(omega);

    //    auto prescribed_bc_ids = std::array<size_t, num_blades>{};
    auto prescribed_bc_ids = std::vector<size_t>(num_blades);
    std::transform(
        std::cbegin(model.GetBeamElements()), std::cend(model.GetBeamElements()),
        std::begin(prescribed_bc_ids),
        [&model](const auto& beam_elem) {
            return model.AddPrescribedBC(beam_elem.node_ids[0]);
        }
    );

    // Create solver with initial node state
    auto parameters = StepParameters(is_dynamic_solve, max_iter, step_size, rho_inf);

    // Create solver, elements, constraints, and state
    using Device = Kokkos::Device<
        Kokkos::DefaultHostExecutionSpace, Kokkos::DefaultHostExecutionSpace::memory_space>;
    auto [state, elements, constraints, solver] = model.CreateSystemWithSolver<Device>();

    // Remove output directory for writing step data
    if (write_output) {
#ifdef OpenTurbine_ENABLE_VTK
        RemoveDirectoryWithRetries("steps");
        std::filesystem::create_directory("steps");

        // Write quadrature point global positions to file and VTK
        // Write vtk visualization file
        WriteVTKBeamsQP(state, elements.beams, "steps/step_0000.vtu");
#endif
    }

    // Perform time steps and check for convergence within max_iter iterations
    for (size_t i = 0; i < num_steps; ++i) {
        // Calculate hub rotation for this time step
        const auto q_hub = RotationVectorToQuaternion(
            {omega[0] * step_size * static_cast<double>(i + 1),
             omega[1] * step_size * static_cast<double>(i + 1),
             omega[2] * step_size * static_cast<double>(i + 1)}
        );

        // Define hub translation/rotation displacement
        const auto u_hub = std::array{0., 0., 0., q_hub[0], q_hub[1], q_hub[2], q_hub[3]};

        // Update prescribed displacement constraint on beam root nodes
        for (const auto bc_id : prescribed_bc_ids) {
            constraints.UpdateDisplacement(bc_id, u_hub);
        }

        // Take step
        auto converged = Step(parameters, solver, elements, state, constraints);

        // Verify that step converged
        EXPECT_EQ(converged, true);

        // If flag set, write quadrature point glob position to file
        if (write_output) {
#ifdef OpenTurbine_ENABLE_VTK
            // Write VTK output to file
            auto tmp = std::to_string(i + 1);
            auto file_name = std::string("steps/step_") + std::string(4 - tmp.size(), '0') + tmp;
            WriteVTKBeamsQP(state, elements.beams, file_name + ".vtu");
#endif
        }
    }
}
}  // namespace openturbine::tests<|MERGE_RESOLUTION|>--- conflicted
+++ resolved
@@ -118,35 +118,8 @@
     constexpr double t_end(0.1);
     constexpr auto num_steps = static_cast<size_t>(t_end / step_size + 1.0);
 
-<<<<<<< HEAD
-    // Node location [0, 1]
-    auto node_loc = std::array<double, num_nodes>{};
-    std::transform(
-        std::cbegin(node_xi), std::cend(node_xi), std::begin(node_loc),
-        [](const auto xi) {
-            return (xi + 1.) / 2.;
-        }
-    );
-
-    // Create model for adding nodes and constraints
-    auto model = Model();
-
-    // Set gravity in model
-    model.SetGravity(gravity[0], gravity[1], gravity[2]);
-
-    // Build vector of nodes (straight along x axis, no rotation)
-    // Calculate displacement, velocity, acceleration assuming a
-    // 1 rad/s angular velocity around the z axis
-    constexpr size_t num_blades = 3000;
-    auto blade_list = std::array<size_t, num_blades>{};
-    std::iota(std::begin(blade_list), std::end(blade_list), 0);
-
-    // Hub radius (meters)
-    constexpr double hub_rad{3.97};
-=======
     constexpr size_t num_blades = 3;
     auto model = CreateIEA15Blades<num_blades>(omega);
->>>>>>> 47b3bebd
 
     auto prescribed_bc_ids = std::array<size_t, num_blades>{};
     std::transform(
