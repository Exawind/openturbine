function(openturbine_setup_dependencies)
  #--------------------------------------------------------------------------
  # Required packages
  #--------------------------------------------------------------------------
  find_package(KokkosKernels REQUIRED)
  find_package(yaml-cpp REQUIRED)
  find_package(NetCDF REQUIRED)
  find_package(LAPACK REQUIRED)

  #--------------------------------------------------------------------------
  # Optional packages
  #--------------------------------------------------------------------------
  #----------------------------------------
  # Sparse Direct Linear Solvers
  #----------------------------------------
  if(OpenTurbine_ENABLE_SUPERLU)
    find_package(superlu REQUIRED)
  endif()

  if(OpenTurbine_ENABLE_SUPERLU_MT)
    find_package(superlu_mt REQUIRED)
  endif()

  if(OpenTurbine_ENABLE_KLU)
    find_package(KLU REQUIRED)
  endif()

  if(OpenTurbine_ENABLE_UMFPACK)
    find_package(UMFPACK REQUIRED)
  endif()

  if(OpenTurbine_ENABLE_MKL)
    find_package(MKL REQUIRED)
  endif()

  if(OpenTurbine_ENABLE_CUSOLVERSP)
    if(NOT DEFINED Kokkos_ENABLE_CUDA)
      message(FATAL_ERROR "When OpenTurbine_ENABLE_CUSOLVERSP is enabled, Kokkos must also be built with CUDA")
    endif()
  endif()

  if(OpenTurbine_ENABLE_CUDSS)
    if(NOT DEFINED Kokkos_ENABLE_CUDA)
      message(FATAL_ERROR "When OpenTurbine_ENABLE_CUDSS is enabled, Kokkos must also be built with CUDA")
    endif()
    find_package(cudss REQUIRED)
  endif()

  #----------------------------------------
  # GTest
  #----------------------------------------
  if(OpenTurbine_ENABLE_TESTS)
    find_package(GTest REQUIRED)
  endif()

  #--------------------------------------------------------------------------
  # Compiler-specific settings
  #--------------------------------------------------------------------------
  if(CMAKE_CXX_COMPILER_ID MATCHES "GNU")
    if(CMAKE_CXX_COMPILER_VERSION VERSION_LESS "9.0")
      set(FS_LIB stdc++fs)
    endif()
  endif()

  #--------------------------------------------------------------------------
  # External projects
  #--------------------------------------------------------------------------
  #----------------------------------------
  # OpenFAST/AerodynInflow (ADI) library
  #----------------------------------------
<<<<<<< HEAD
  if(OpenTurbine_ENABLE_OPENFAST_ADI)
    message(STATUS "Building OpenFAST AerodynInflow (ADI) library")
    include(ExternalProject)
    ExternalProject_Add(OpenFAST_ADI
      PREFIX ${CMAKE_BINARY_DIR}/external
      GIT_REPOSITORY https://github.com/OpenFAST/openfast.git
      GIT_TAG v4.0.0                 # Pin to a specific release
      GIT_SHALLOW TRUE               # Clone only the latest commit
      GIT_SUBMODULES ""              # Skip downloading r-test
      CMAKE_ARGS
        -DBUILD_TESTING=OFF          # Disable testing
        -DCMAKE_BUILD_TYPE=${CMAKE_BUILD_TYPE}  # Use the same build type as the main project
      BUILD_IN_SOURCE OFF            # Build in a separate directory for cleaner output
      BINARY_DIR ${CMAKE_BINARY_DIR}/OpenFAST_ADI_build
      # Build only the aerodyn_inflow_c_binding target and do it sequentially (avoid parallel build)
      BUILD_COMMAND ${CMAKE_COMMAND} --build . --target aerodyn_inflow_c_binding -- -j 1
      INSTALL_COMMAND
        # Copy the built library to the tests directory
        ${CMAKE_COMMAND} -E copy
        ${CMAKE_BINARY_DIR}/OpenFAST_ADI_build/modules/aerodyn/${CMAKE_SHARED_LIBRARY_PREFIX}aerodyn_inflow_c_binding${CMAKE_SHARED_LIBRARY_SUFFIX}
        ${CMAKE_BINARY_DIR}/tests/regression_tests/aerodyn_inflow_c_binding.dll
    )
=======
  if(OpenTurbine_BUILD_OPENFAST_ADI)
    find_library(OpenFast_ADI_LIBRARY NAMES aerodyn_inflow_c_binding)
    set(OpenTurbine_ADI_LIBRARY ${OpenFast_ADI_LIBRARY} CACHE PATH "ADI library")
>>>>>>> 07c078a7
  endif()

  #----------------------------------------
  # ROSCO Controller library
  #----------------------------------------
<<<<<<< HEAD
  if(OpenTurbine_ENABLE_ROSCO_CONTROLLER)
    if (NOT ROSCO_BUILD_TAG)
      set(ROSCO_BUILD_TAG "v2.9.4")
    endif()
    message(STATUS "Building ROSCO Controller library")
    include(ExternalProject)
    ExternalProject_Add(ROSCO_Controller
      PREFIX ${CMAKE_BINARY_DIR}/external
      GIT_REPOSITORY https://github.com/NREL/ROSCO.git
      GIT_TAG ${ROSCO_BUILD_TAG}     # Use tagged release
      GIT_SHALLOW TRUE               # Clone only the latest commit
      BUILD_IN_SOURCE OFF            # Build in a separate directory for cleaner output
      BINARY_DIR ${CMAKE_BINARY_DIR}/ROSCO_build
      SOURCE_SUBDIR rosco/controller
      CMAKE_ARGS
        -DCMAKE_BUILD_TYPE=${CMAKE_BUILD_TYPE}  # Use the same build type as the main project
      BUILD_COMMAND ${CMAKE_COMMAND} --build . -- -j 1
      INSTALL_COMMAND
        ${CMAKE_COMMAND} -E copy
        ${CMAKE_BINARY_DIR}/ROSCO_build/${CMAKE_SHARED_LIBRARY_PREFIX}discon${CMAKE_SHARED_LIBRARY_SUFFIX}
        ${CMAKE_BINARY_DIR}/tests/regression_tests/ROSCO.dll
      COMMAND ${CMAKE_COMMAND} -E copy
        ${CMAKE_BINARY_DIR}/external/src/ROSCO_Controller/Examples/Test_Cases/NREL-5MW/Cp_Ct_Cq.NREL5MW.txt
        ${CMAKE_BINARY_DIR}/external/src/ROSCO_Controller/Examples/Test_Cases/NREL-5MW/DISCON.IN
        ${CMAKE_BINARY_DIR}/tests/regression_tests
    )
=======
  if(OpenTurbine_BUILD_ROSCO_CONTROLLER)
    find_library(Rosco_LIBRARY NAMES discon)
    set(OpenTurbine_ROSCO_LIBRARY ${Rosco_LIBRARY} CACHE PATH "Rosco discon library")
>>>>>>> 07c078a7
  endif()
endfunction()<|MERGE_RESOLUTION|>--- conflicted
+++ resolved
@@ -68,70 +68,16 @@
   #----------------------------------------
   # OpenFAST/AerodynInflow (ADI) library
   #----------------------------------------
-<<<<<<< HEAD
   if(OpenTurbine_ENABLE_OPENFAST_ADI)
-    message(STATUS "Building OpenFAST AerodynInflow (ADI) library")
-    include(ExternalProject)
-    ExternalProject_Add(OpenFAST_ADI
-      PREFIX ${CMAKE_BINARY_DIR}/external
-      GIT_REPOSITORY https://github.com/OpenFAST/openfast.git
-      GIT_TAG v4.0.0                 # Pin to a specific release
-      GIT_SHALLOW TRUE               # Clone only the latest commit
-      GIT_SUBMODULES ""              # Skip downloading r-test
-      CMAKE_ARGS
-        -DBUILD_TESTING=OFF          # Disable testing
-        -DCMAKE_BUILD_TYPE=${CMAKE_BUILD_TYPE}  # Use the same build type as the main project
-      BUILD_IN_SOURCE OFF            # Build in a separate directory for cleaner output
-      BINARY_DIR ${CMAKE_BINARY_DIR}/OpenFAST_ADI_build
-      # Build only the aerodyn_inflow_c_binding target and do it sequentially (avoid parallel build)
-      BUILD_COMMAND ${CMAKE_COMMAND} --build . --target aerodyn_inflow_c_binding -- -j 1
-      INSTALL_COMMAND
-        # Copy the built library to the tests directory
-        ${CMAKE_COMMAND} -E copy
-        ${CMAKE_BINARY_DIR}/OpenFAST_ADI_build/modules/aerodyn/${CMAKE_SHARED_LIBRARY_PREFIX}aerodyn_inflow_c_binding${CMAKE_SHARED_LIBRARY_SUFFIX}
-        ${CMAKE_BINARY_DIR}/tests/regression_tests/aerodyn_inflow_c_binding.dll
-    )
-=======
-  if(OpenTurbine_BUILD_OPENFAST_ADI)
     find_library(OpenFast_ADI_LIBRARY NAMES aerodyn_inflow_c_binding)
     set(OpenTurbine_ADI_LIBRARY ${OpenFast_ADI_LIBRARY} CACHE PATH "ADI library")
->>>>>>> 07c078a7
   endif()
 
   #----------------------------------------
   # ROSCO Controller library
   #----------------------------------------
-<<<<<<< HEAD
   if(OpenTurbine_ENABLE_ROSCO_CONTROLLER)
-    if (NOT ROSCO_BUILD_TAG)
-      set(ROSCO_BUILD_TAG "v2.9.4")
-    endif()
-    message(STATUS "Building ROSCO Controller library")
-    include(ExternalProject)
-    ExternalProject_Add(ROSCO_Controller
-      PREFIX ${CMAKE_BINARY_DIR}/external
-      GIT_REPOSITORY https://github.com/NREL/ROSCO.git
-      GIT_TAG ${ROSCO_BUILD_TAG}     # Use tagged release
-      GIT_SHALLOW TRUE               # Clone only the latest commit
-      BUILD_IN_SOURCE OFF            # Build in a separate directory for cleaner output
-      BINARY_DIR ${CMAKE_BINARY_DIR}/ROSCO_build
-      SOURCE_SUBDIR rosco/controller
-      CMAKE_ARGS
-        -DCMAKE_BUILD_TYPE=${CMAKE_BUILD_TYPE}  # Use the same build type as the main project
-      BUILD_COMMAND ${CMAKE_COMMAND} --build . -- -j 1
-      INSTALL_COMMAND
-        ${CMAKE_COMMAND} -E copy
-        ${CMAKE_BINARY_DIR}/ROSCO_build/${CMAKE_SHARED_LIBRARY_PREFIX}discon${CMAKE_SHARED_LIBRARY_SUFFIX}
-        ${CMAKE_BINARY_DIR}/tests/regression_tests/ROSCO.dll
-      COMMAND ${CMAKE_COMMAND} -E copy
-        ${CMAKE_BINARY_DIR}/external/src/ROSCO_Controller/Examples/Test_Cases/NREL-5MW/Cp_Ct_Cq.NREL5MW.txt
-        ${CMAKE_BINARY_DIR}/external/src/ROSCO_Controller/Examples/Test_Cases/NREL-5MW/DISCON.IN
-        ${CMAKE_BINARY_DIR}/tests/regression_tests
-    )
-=======
-  if(OpenTurbine_BUILD_ROSCO_CONTROLLER)
     find_library(Rosco_LIBRARY NAMES discon)
     set(OpenTurbine_ROSCO_LIBRARY ${Rosco_LIBRARY} CACHE PATH "Rosco discon library")
->>>>>>> 07c078a7
   endif()
 endfunction()